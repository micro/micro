// Package api is an API Gateway
package api

import (
	"fmt"
	"net/http"
	"os"
	"strings"
	"time"

	"github.com/go-acme/lego/v3/providers/dns/cloudflare"
	"github.com/gorilla/mux"
	"github.com/micro/cli/v2"
	"github.com/micro/go-micro/v2"
	ahandler "github.com/micro/go-micro/v2/api/handler"
	aapi "github.com/micro/go-micro/v2/api/handler/api"
	"github.com/micro/go-micro/v2/api/handler/event"
	ahttp "github.com/micro/go-micro/v2/api/handler/http"
	arpc "github.com/micro/go-micro/v2/api/handler/rpc"
	"github.com/micro/go-micro/v2/api/handler/web"
	"github.com/micro/go-micro/v2/api/resolver"
	"github.com/micro/go-micro/v2/api/resolver/grpc"
	"github.com/micro/go-micro/v2/api/resolver/host"
	rrmicro "github.com/micro/go-micro/v2/api/resolver/micro"
	"github.com/micro/go-micro/v2/api/resolver/path"
	"github.com/micro/go-micro/v2/api/router"
	regRouter "github.com/micro/go-micro/v2/api/router/registry"
	"github.com/micro/go-micro/v2/api/server"
	"github.com/micro/go-micro/v2/api/server/acme"
	"github.com/micro/go-micro/v2/api/server/acme/autocert"
	"github.com/micro/go-micro/v2/api/server/acme/certmagic"
	httpapi "github.com/micro/go-micro/v2/api/server/http"
	log "github.com/micro/go-micro/v2/logger"
	cfstore "github.com/micro/go-micro/v2/store/cloudflare"
	"github.com/micro/go-micro/v2/sync/lock/memory"
	"github.com/micro/micro/v2/api/auth"
	"github.com/micro/micro/v2/internal/handler"
	"github.com/micro/micro/v2/internal/helper"
	"github.com/micro/micro/v2/internal/namespace"
	"github.com/micro/micro/v2/internal/stats"
	"github.com/micro/micro/v2/plugin"
)

var (
	Name                  = "go.micro.api"
	Address               = ":8080"
	Handler               = "meta"
	Resolver              = "micro"
	RPCPath               = "/rpc"
	APIPath               = "/"
	ProxyPath             = "/{service:[a-zA-Z0-9]+}"
	Namespace             = "go.micro"
	Type                  = "api"
	HeaderPrefix          = "X-Micro-"
	EnableRPC             = false
	ACMEProvider          = "autocert"
	ACMEChallengeProvider = "cloudflare"
	ACMECA                = acme.LetsEncryptProductionCA
)

func run(ctx *cli.Context, srvOpts ...micro.Option) {
	log.Init(log.WithFields(map[string]interface{}{"service": "api"}))

	if len(ctx.String("server_name")) > 0 {
		Name = ctx.String("server_name")
	}
	if len(ctx.String("address")) > 0 {
		Address = ctx.String("address")
	}
	if len(ctx.String("handler")) > 0 {
		Handler = ctx.String("handler")
	}
	if len(ctx.String("resolver")) > 0 {
		Resolver = ctx.String("resolver")
	}
	if len(ctx.String("enable_rpc")) > 0 {
		EnableRPC = ctx.Bool("enable_rpc")
	}
	if len(ctx.String("acme_provider")) > 0 {
		ACMEProvider = ctx.String("acme_provider")
	}
	if len(ctx.String("type")) > 0 {
		Type = ctx.String("type")
	}
	if len(ctx.String("namespace")) > 0 {
		// remove the service type from the namespace to allow for
		// backwards compatability
		Namespace = strings.TrimSuffix(ctx.String("namespace"), "."+Type)
	}

<<<<<<< HEAD
	// fullNamespace has the format: "go.micro.api"
	fullNamespace := Namespace + "." + Type
=======
	// apiNamespace has the format: "go.micro.api"
	apiNamespace := Namespace + "." + Type
>>>>>>> 9838ce03

	// Init plugins
	for _, p := range Plugins() {
		p.Init(ctx)
	}

	// Init API
	var opts []server.Option

	if ctx.Bool("enable_acme") {
		hosts := helper.ACMEHosts(ctx)
		opts = append(opts, server.EnableACME(true))
		opts = append(opts, server.ACMEHosts(hosts...))
		switch ACMEProvider {
		case "autocert":
			opts = append(opts, server.ACMEProvider(autocert.NewProvider()))
		case "certmagic":
			if ACMEChallengeProvider != "cloudflare" {
				log.Fatal("The only implemented DNS challenge provider is cloudflare")
			}
			apiToken, accountID := os.Getenv("CF_API_TOKEN"), os.Getenv("CF_ACCOUNT_ID")
			kvID := os.Getenv("KV_NAMESPACE_ID")
			if len(apiToken) == 0 || len(accountID) == 0 {
				log.Fatal("env variables CF_API_TOKEN and CF_ACCOUNT_ID must be set")
			}
			if len(kvID) == 0 {
				log.Fatal("env var KV_NAMESPACE_ID must be set to your cloudflare workers KV namespace ID")
			}

			cloudflareStore := cfstore.NewStore(
				cfstore.Token(apiToken),
				cfstore.Account(accountID),
				cfstore.Namespace(kvID),
				cfstore.CacheTTL(time.Minute),
			)
			storage := certmagic.NewStorage(
				memory.NewLock(),
				cloudflareStore,
			)
			config := cloudflare.NewDefaultConfig()
			config.AuthToken = apiToken
			config.ZoneToken = apiToken
			challengeProvider, err := cloudflare.NewDNSProviderConfig(config)
			if err != nil {
				log.Fatal(err.Error())
			}

			opts = append(opts,
				server.ACMEProvider(
					certmagic.NewProvider(
						acme.AcceptToS(true),
						acme.CA(ACMECA),
						acme.Cache(storage),
						acme.ChallengeProvider(challengeProvider),
						acme.OnDemand(false),
					),
				),
			)
		default:
			log.Fatalf("%s is not a valid ACME provider\n", ACMEProvider)
		}
	} else if ctx.Bool("enable_tls") {
		config, err := helper.TLSConfig(ctx)
		if err != nil {
			fmt.Println(err.Error())
			return
		}

		opts = append(opts, server.EnableTLS(true))
		opts = append(opts, server.TLSConfig(config))
	}

	if ctx.Bool("enable_cors") {
		opts = append(opts, server.EnableCORS(true))
	}

	// create the router
	var h http.Handler
	r := mux.NewRouter()
	h = r

	if ctx.Bool("enable_stats") {
		st := stats.New()
		r.HandleFunc("/stats", st.StatsHandler)
		h = st.ServeHTTP(r)
		st.Start()
		defer st.Stop()
	}

	// return version and list of services
	r.HandleFunc("/", func(w http.ResponseWriter, r *http.Request) {
		if r.Method == "OPTIONS" {
			return
		}

		response := fmt.Sprintf(`{"version": "%s"}`, ctx.App.Version)
		w.Write([]byte(response))
	})

	// strip favicon.ico
	r.HandleFunc("/favicon.ico", func(w http.ResponseWriter, r *http.Request) {})

	srvOpts = append(srvOpts, micro.Name(Name))
	if i := time.Duration(ctx.Int("register_ttl")); i > 0 {
		srvOpts = append(srvOpts, micro.RegisterTTL(i*time.Second))
	}
	if i := time.Duration(ctx.Int("register_interval")); i > 0 {
		srvOpts = append(srvOpts, micro.RegisterInterval(i*time.Second))
	}

	// initialise service
	service := micro.NewService(srvOpts...)

	// register rpc handler
	if EnableRPC {
		log.Infof("Registering RPC Handler at %s", RPCPath)
		r.HandleFunc(RPCPath, handler.RPC)
	}

	// resolver options
	ropts := []resolver.Option{
		resolver.WithNamespace(apiNamespace),
		resolver.WithHandler(Handler),
	}

	// default resolver
	rr := rrmicro.NewResolver(ropts...)

	switch Resolver {
	case "host":
		rr = host.NewResolver(ropts...)
	case "path":
		rr = path.NewResolver(ropts...)
	case "grpc":
		rr = grpc.NewResolver(ropts...)
	}

	switch Handler {
	case "rpc":
		log.Infof("Registering API RPC Handler at %s", APIPath)
		rt := regRouter.NewRouter(
			router.WithHandler(arpc.Handler),
			router.WithResolver(rr),
			router.WithRegistry(service.Options().Registry),
		)
		rp := arpc.NewHandler(
			ahandler.WithNamespace(apiNamespace),
			ahandler.WithRouter(rt),
			ahandler.WithService(service),
		)
		r.PathPrefix(APIPath).Handler(rp)
	case "api":
		log.Infof("Registering API Request Handler at %s", APIPath)
		rt := regRouter.NewRouter(
			router.WithHandler(aapi.Handler),
			router.WithResolver(rr),
			router.WithRegistry(service.Options().Registry),
		)
		ap := aapi.NewHandler(
			ahandler.WithNamespace(apiNamespace),
			ahandler.WithRouter(rt),
			ahandler.WithService(service),
		)
		r.PathPrefix(APIPath).Handler(ap)
	case "event":
		log.Infof("Registering API Event Handler at %s", APIPath)
		rt := regRouter.NewRouter(
			router.WithHandler(event.Handler),
			router.WithResolver(rr),
			router.WithRegistry(service.Options().Registry),
		)
		ev := event.NewHandler(
			ahandler.WithNamespace(apiNamespace),
			ahandler.WithRouter(rt),
			ahandler.WithService(service),
		)
		r.PathPrefix(APIPath).Handler(ev)
	case "http", "proxy":
		log.Infof("Registering API HTTP Handler at %s", ProxyPath)
		rt := regRouter.NewRouter(
			router.WithHandler(ahttp.Handler),
			router.WithResolver(rr),
			router.WithRegistry(service.Options().Registry),
		)
		ht := ahttp.NewHandler(
			ahandler.WithNamespace(apiNamespace),
			ahandler.WithRouter(rt),
			ahandler.WithService(service),
		)
		r.PathPrefix(ProxyPath).Handler(ht)
	case "web":
		log.Infof("Registering API Web Handler at %s", APIPath)
		rt := regRouter.NewRouter(
			router.WithHandler(web.Handler),
			router.WithResolver(rr),
			router.WithRegistry(service.Options().Registry),
		)
		w := web.NewHandler(
			ahandler.WithNamespace(apiNamespace),
			ahandler.WithRouter(rt),
			ahandler.WithService(service),
		)
		r.PathPrefix(APIPath).Handler(w)
	default:
		log.Infof("Registering API Default Handler at %s", APIPath)
		rt := regRouter.NewRouter(
			router.WithResolver(rr),
			router.WithRegistry(service.Options().Registry),
		)
		r.PathPrefix(APIPath).Handler(handler.Meta(service, rt, apiNamespace))
	}

	// reverse wrap handler
	plugins := append(Plugins(), plugin.Plugins()...)
	for i := len(plugins); i > 0; i-- {
		h = plugins[i-1].Handler()(h)
	}

	// create the namespace resolver and the auth wrapper
	nsResolver := namespace.NewResolver(Type, Namespace)
	authWrapper := auth.Wrapper(rr, nsResolver)

	// create the server
	api := httpapi.NewServer(Address, server.WrapHandler(authWrapper))

	api.Init(opts...)
	api.Handle("/", h)

	// Start API
	if err := api.Start(); err != nil {
		log.Fatal(err)
	}

	// Run server
	if err := service.Run(); err != nil {
		log.Fatal(err)
	}

	// Stop API
	if err := api.Stop(); err != nil {
		log.Fatal(err)
	}
}

func Commands(options ...micro.Option) []*cli.Command {
	command := &cli.Command{
		Name:  "api",
		Usage: "Run the api gateway",
		Action: func(ctx *cli.Context) error {
			run(ctx, options...)
			return nil
		},
		Flags: []cli.Flag{
			&cli.StringFlag{
				Name:    "address",
				Usage:   "Set the api address e.g 0.0.0.0:8080",
				EnvVars: []string{"MICRO_API_ADDRESS"},
			},
			&cli.StringFlag{
				Name:    "handler",
				Usage:   "Specify the request handler to be used for mapping HTTP requests to services; {api, event, http, rpc}",
				EnvVars: []string{"MICRO_API_HANDLER"},
			},
			&cli.StringFlag{
				Name:    "namespace",
				Usage:   "Set the namespace used by the API e.g. com.example",
				EnvVars: []string{"MICRO_API_NAMESPACE"},
			},
			&cli.StringFlag{
				Name:    "type",
				Usage:   "Set the service type used by the API e.g. api",
				EnvVars: []string{"MICRO_API_TYPE"},
			},
			&cli.StringFlag{
				Name:    "resolver",
				Usage:   "Set the hostname resolver used by the API {host, path, grpc}",
				EnvVars: []string{"MICRO_API_RESOLVER"},
			},
			&cli.BoolFlag{
				Name:    "enable_rpc",
				Usage:   "Enable call the backend directly via /rpc",
				EnvVars: []string{"MICRO_API_ENABLE_RPC"},
			},
			&cli.BoolFlag{
				Name:    "enable_cors",
				Usage:   "Enable CORS, allowing the API to be called by frontend applications",
				EnvVars: []string{"MICRO_API_ENABLE_CORS"},
				Value:   true,
			},
		},
	}

	for _, p := range Plugins() {
		if cmds := p.Commands(); len(cmds) > 0 {
			command.Subcommands = append(command.Subcommands, cmds...)
		}

		if flags := p.Flags(); len(flags) > 0 {
			command.Flags = append(command.Flags, flags...)
		}
	}

	return []*cli.Command{command}
}<|MERGE_RESOLUTION|>--- conflicted
+++ resolved
@@ -88,13 +88,8 @@
 		Namespace = strings.TrimSuffix(ctx.String("namespace"), "."+Type)
 	}
 
-<<<<<<< HEAD
-	// fullNamespace has the format: "go.micro.api"
-	fullNamespace := Namespace + "." + Type
-=======
 	// apiNamespace has the format: "go.micro.api"
 	apiNamespace := Namespace + "." + Type
->>>>>>> 9838ce03
 
 	// Init plugins
 	for _, p := range Plugins() {

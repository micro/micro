--- conflicted
+++ resolved
@@ -47,7 +47,6 @@
 	}
 }
 
-<<<<<<< HEAD
 func Commands(srvOpts ...micro.Option) []*cli.Command {
 	command := &cli.Command{
 		Name:   "auth",
@@ -64,23 +63,13 @@
 				},
 			},
 		}),
-=======
-func Commands(options ...micro.Option) []*cli.Command {
-	command := &cli.Command{
-		Name:  "auth",
-		Usage: "Run the auth service",
-		Action: func(ctx *cli.Context) error {
-			run(ctx, options...)
-			return nil
-		},
-		Flags: []cli.Flag{
+    Flags: []cli.Flag{
 			&cli.StringFlag{
 				Name:    "address",
 				Usage:   "Set the auth http address e.g 0.0.0.0:8010",
 				EnvVars: []string{"MICRO_SERVER_ADDRESS"},
 			},
 		},
->>>>>>> 3f34258b
 	}
 
 	for _, p := range Plugins() {

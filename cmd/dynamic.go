--- conflicted
+++ resolved
@@ -21,15 +21,11 @@
 // no services are found for a given alias, the registry will return nil and
 // the error will also be nil. An error is only returned if there was an issue
 // listing from the registry.
-<<<<<<< HEAD
-func lookupService(ctx *cli.Context) (*registry.Service, error) {
-=======
 func lookupService(ctx *cli.Context) (*goregistry.Service, error) {
-	// TODO: remove the service prefix from the name, go.micro.service.helloworld
-	// will soon be named just the alias, e.g. "helloworld".
-	name := fmt.Sprintf("go.micro.service.%v", ctx.Args().First())
-
->>>>>>> 49cf7a58
+	// use the first arg as the name, e.g. "micro helloworld foo"
+	// would try to call the helloworld service
+	name := ctx.Args().Get(1)
+
 	// get the namespace to query the services from
 	dom, err := namespace.Get(util.GetEnv(ctx).Name)
 	if err != nil {
@@ -37,57 +33,17 @@
 	}
 
 	// lookup from the registry in the current namespace
-<<<<<<< HEAD
-	reg := *cmd.DefaultCmd.Options().Registry
-	srvs, err := reg.ListServices(registry.ListDomain(dom))
-	if err != nil {
-=======
-	srvs, err := registry.GetService(name, goregistry.GetDomain(dom))
-	if err != nil && err != goregistry.ErrNotFound {
->>>>>>> 49cf7a58
-		return nil, err
-	}
-
-	// filter to services with the correct suffix
-	for _, s := range srvs {
-		if strings.HasSuffix(s.Name, "."+ctx.Args().First()) {
-			srvs, err = reg.GetService(s.Name, registry.GetDomain(dom))
-			if err == nil && len(srvs) > 0 {
-				return srvs[0], nil
-			}
-		}
+	if srv, err := serviceWithName(name, dom); err != nil {
+		return nil, err
+	} else if srv != nil {
+		return srv, nil
 	}
 
 	// check for the service in the default namespace also
-<<<<<<< HEAD
-	if dom == registry.DefaultDomain {
+	if dom == goregistry.DefaultDomain {
 		return nil, nil
 	}
-	srvs, err = reg.ListServices()
-	if err != nil {
-		return nil, err
-	}
-
-	// filter to services with the correct suffix
-	for _, s := range srvs {
-		if strings.HasSuffix(s.Name, "."+ctx.Args().First()) {
-			srvs, err = reg.GetService(s.Name, registry.GetDomain(dom))
-			if err == nil && len(srvs) > 0 {
-				return srvs[0], nil
-			}
-=======
-	if dom != goregistry.DefaultDomain {
-		srvs, err := registry.GetService(name)
-		if err != nil && err != goregistry.ErrNotFound {
-			return nil, err
-		} else if len(srvs) > 0 {
-			return srvs[0], nil
->>>>>>> 49cf7a58
-		}
-	}
-
-	// no service was found
-	return nil, nil
+	return serviceWithName(name, goregistry.DefaultDomain)
 }
 
 // formatServiceUsage returns a string containing the service usage.
@@ -250,4 +206,41 @@
 	}
 
 	return result, nil
+}
+
+// find a service in a domain matching the name
+func serviceWithName(name, domain string) (*goregistry.Service, error) {
+	// lookup the services in this domain
+	srvs, err := registry.ListServices(goregistry.ListDomain(domain))
+	if err != nil {
+		return nil, err
+	}
+
+	for _, s := range srvs {
+		// check for exact match
+		if s.Name == name {
+			return getService(s.Name, domain)
+		}
+
+		// check for suffix, e.g. "foo.bar" would match for "bar", but
+		// foobar would not.
+		if strings.HasSuffix(s.Name, "."+name) {
+			return getService(s.Name, domain)
+		}
+	}
+
+	return nil, nil
+}
+
+// getService from the registry since List doesn't return all the details
+// such as endpoints.
+func getService(name, domain string) (*goregistry.Service, error) {
+	srvs, err := registry.GetService(name, goregistry.GetDomain(domain))
+	if err != nil {
+		return nil, err
+	}
+	if len(srvs) == 0 {
+		return nil, goregistry.ErrNotFound
+	}
+	return srvs[0], nil
 }
package cmd

import (
	"crypto/tls"
	"crypto/x509"
	"fmt"
	"io/ioutil"
	"math/rand"
	"os"
	"os/exec"
	"sort"
	"strings"
	"sync"
	"time"

	"github.com/micro/go-micro/v3/broker"
	"github.com/micro/go-micro/v3/client"
	"github.com/micro/go-micro/v3/config"
	"github.com/micro/go-micro/v3/server"
	"github.com/micro/go-micro/v3/store"

	"github.com/micro/cli/v2"
	"github.com/micro/go-micro/v3/auth"
	"github.com/micro/go-micro/v3/cmd"
	"github.com/micro/go-micro/v3/registry"
	"github.com/micro/micro/v3/client/cli/util"
	"github.com/micro/micro/v3/internal/helper"
	_ "github.com/micro/micro/v3/internal/usage"
	uconf "github.com/micro/micro/v3/internal/config"
	"github.com/micro/micro/v3/internal/wrapper"
	"github.com/micro/micro/v3/plugin"
	"github.com/micro/micro/v3/profile"
	"github.com/micro/micro/v3/service/logger"

	configCli "github.com/micro/micro/v3/service/config/client"

	muauth "github.com/micro/micro/v3/service/auth"
	mubroker "github.com/micro/micro/v3/service/broker"
	muclient "github.com/micro/micro/v3/service/client"
	muconfig "github.com/micro/micro/v3/service/config"
	muregistry "github.com/micro/micro/v3/service/registry"
	muserver "github.com/micro/micro/v3/service/server"
	mustore "github.com/micro/micro/v3/service/store"
)

type command struct {
	opts cmd.Options
	app  *cli.App

	// before is a function which should
	// be called in Before if not nil
	before cli.ActionFunc

	// indicates whether this is a service
	service bool

	sync.Mutex
	// exit is a channel which is closed
	// on exit for anything that requires
	// cleanup
	exit chan bool
}

var (
	DefaultCmd cmd.Cmd = New()

	// name of the binary
	name = "micro"
	// description of the binary
	description = "A framework for cloud native development\n\n	 Use `micro [command] --help` to see command specific help."
	// defaultFlags which are used on all commands
	defaultFlags = []cli.Flag{
		&cli.StringFlag{
			Name:    "c",
			Usage:   "Set the config file: Defaults to ~/.micro/config.json",
			EnvVars: []string{"MICRO_CONFIG_FILE"},
		},
		&cli.StringFlag{
			Name:    "env",
			Aliases: []string{"e"},
			Usage:   "Set the environment to operate in",
			EnvVars: []string{"MICRO_ENV"},
		},
		&cli.StringFlag{
			Name:    "profile",
			Usage:   "Set the micro server profile: e.g. local or kubernetes",
			EnvVars: []string{"MICRO_PROFILE"},
		},
		&cli.StringFlag{
			Name:    "namespace",
			EnvVars: []string{"MICRO_NAMESPACE"},
			Usage:   "Namespace the service is operating in",
			Value:   "micro",
		},
		&cli.StringFlag{
			Name:    "auth_address",
			EnvVars: []string{"MICRO_AUTH_ADDRESS"},
			Usage:   "Comma-separated list of auth addresses",
		},
		&cli.StringFlag{
			Name:    "auth_id",
			EnvVars: []string{"MICRO_AUTH_ID"},
			Usage:   "Account ID used for client authentication",
		},
		&cli.StringFlag{
			Name:    "auth_secret",
			EnvVars: []string{"MICRO_AUTH_SECRET"},
			Usage:   "Account secret used for client authentication",
		},
		&cli.StringFlag{
			Name:    "auth_public_key",
			EnvVars: []string{"MICRO_AUTH_PUBLIC_KEY"},
			Usage:   "Public key for JWT auth (base64 encoded PEM)",
		},
		&cli.StringFlag{
			Name:    "auth_private_key",
			EnvVars: []string{"MICRO_AUTH_PRIVATE_KEY"},
			Usage:   "Private key for JWT auth (base64 encoded PEM)",
		},
		&cli.StringFlag{
			Name:    "registry_address",
			EnvVars: []string{"MICRO_REGISTRY_ADDRESS"},
			Usage:   "Comma-separated list of registry addresses",
		},
		&cli.StringFlag{
			Name:    "registry_tls_ca",
			Usage:   "Certificate authority for TLS with registry",
			EnvVars: []string{"MICRO_REGISTRY_TLS_CA"},
		},
		&cli.StringFlag{
			Name:    "registry_tls_cert",
			Usage:   "Client cert for TLS with registry",
			EnvVars: []string{"MICRO_REGISTRY_TLS_CERT"},
		},
		&cli.StringFlag{
			Name:    "registry_tls_key",
			Usage:   "Client key for TLS with registry",
			EnvVars: []string{"MICRO_REGISTRY_TLS_KEY"},
		},
		&cli.StringFlag{
			Name:    "broker_address",
			EnvVars: []string{"MICRO_BROKER_ADDRESS"},
			Usage:   "Comma-separated list of broker addresses",
		},
		&cli.StringFlag{
			Name:    "broker_tls_ca",
			Usage:   "Certificate authority for TLS with broker",
			EnvVars: []string{"MICRO_BROKER_TLS_CA"},
		},
		&cli.StringFlag{
			Name:    "broker_tls_cert",
			Usage:   "Client cert for TLS with broker",
			EnvVars: []string{"MICRO_BROKER_TLS_CERT"},
		},
		&cli.StringFlag{
			Name:    "broker_tls_key",
			Usage:   "Client key for TLS with broker",
			EnvVars: []string{"MICRO_BROKER_TLS_KEY"},
		},
		&cli.StringFlag{
			Name:    "store_address",
			EnvVars: []string{"MICRO_STORE_ADDRESS"},
			Usage:   "Comma-separated list of store addresses",
		},
		&cli.StringFlag{
			Name:    "proxy_address",
			Usage:   "Proxy requests via the HTTP address specified",
			EnvVars: []string{"MICRO_PROXY"},
		},
		&cli.BoolFlag{
			Name:    "report_usage",
			Usage:   "Report usage statistics",
			EnvVars: []string{"MICRO_REPORT_USAGE"},
			Value:   true,
		},
		&cli.StringFlag{
			Name:    "service_name",
			Usage:   "Name of the micro service",
			EnvVars: []string{"MICRO_SERVICE_NAME"},
		},
		&cli.StringFlag{
			Name:    "service_version",
			Usage:   "Version of the micro service",
			EnvVars: []string{"MICRO_SERVICE_VERSION"},
		},
	}
)

func init() {
	rand.Seed(time.Now().Unix())
}

func New(opts ...cmd.Option) cmd.Cmd {
	options := cmd.Options{}
	for _, o := range opts {
		o(&options)
	}

	cmd := new(command)
	cmd.exit = make(chan bool)
	cmd.opts = options
	cmd.app = cli.NewApp()
	cmd.app.Name = name
	cmd.app.Version = buildVersion()
	cmd.app.Usage = description
	cmd.app.Flags = defaultFlags
	cmd.app.Action = action
	cmd.app.Before = beforeFromContext(options.Context, cmd.Before)
	cmd.app.After = cmd.After

	// if this option has been set, we're running a service
	// and no action needs to be performed. The CMD package
	// is just being used to parse flags and configure micro.
	if setupOnlyFromContext(options.Context) {
		cmd.service = true
		cmd.app.Action = func(ctx *cli.Context) error { return nil }
	}

	return cmd
}

func (c *command) App() *cli.App {
	return c.app
}

func (c *command) Options() cmd.Options {
	return c.opts
}

// After is executed after any subcommand
func (c *command) After(ctx *cli.Context) error {
	c.Lock()
	defer c.Unlock()

	select {
	case <-c.exit:
		return nil
	default:
		close(c.exit)
	}

	return nil
}

// Before is executed before any subcommand
func (c *command) Before(ctx *cli.Context) error {
<<<<<<< HEAD
	// set the config file if specified
	if cf := ctx.String("c"); len(cf) > 0 {
		uconf.SetConfig(cf)
	}

	// set the proxy address. TODO: Refactor to be a client option.
	util.SetProxyAddress(ctx)

=======
>>>>>>> 676197fd
	// initialize plugins
	for _, p := range plugin.Plugins() {
		if err := p.Init(ctx); err != nil {
			return err
		}
	}

	// default the profile for the server
	prof := ctx.String("profile")

	// if no profile is set then set one
	if len(prof) == 0 {
		switch ctx.Args().First() {
		case "service", "server":
			prof = "local"
		default:
			prof = "client"
		}
	}

	// apply the profile
	if profile, err := profile.Load(prof); err != nil {
		logger.Fatal(err)
	} else {
		// load the profile
		profile.Setup(ctx)
	}

	// set the proxy address
	var proxy string
	if c.service {
		// use the proxy address passed as a flag, this is normally
		// the micro network
		proxy = ctx.String("proxy_address")
	} else {
		// for CLI, use the external proxy which is loaded from the
		// local config
		proxy = util.CLIProxyAddress(ctx)
	}
	if len(proxy) > 0 {
		muclient.DefaultClient.Init(client.Proxy(proxy))
	}

	// wrap the client
	muclient.DefaultClient = wrapper.AuthClient(muclient.DefaultClient)
	muclient.DefaultClient = wrapper.CacheClient(muclient.DefaultClient)
	muclient.DefaultClient = wrapper.TraceCall(muclient.DefaultClient)
	muclient.DefaultClient = wrapper.FromService(muclient.DefaultClient)

	// wrap the server
	muserver.DefaultServer.Init(
		server.WrapHandler(wrapper.AuthHandler()),
		server.WrapHandler(wrapper.TraceHandler()),
		server.WrapHandler(wrapper.HandlerStats()),
	)

	// setup auth
	authOpts := []auth.Option{}
	if len(ctx.String("namespace")) > 0 {
		authOpts = append(authOpts, auth.Issuer(ctx.String("namespace")))
	}
	if len(ctx.String("auth_address")) > 0 {
		authOpts = append(authOpts, auth.Addrs(ctx.String("auth_address")))
	}
	if len(ctx.String("auth_id")) > 0 || len(ctx.String("auth_secret")) > 0 {
		authOpts = append(authOpts, auth.Credentials(
			ctx.String("auth_id"), ctx.String("auth_secret"),
		))
	}
	if len(ctx.String("auth_public_key")) > 0 {
		authOpts = append(authOpts, auth.PublicKey(ctx.String("auth_public_key")))
	}
	if len(ctx.String("auth_private_key")) > 0 {
		authOpts = append(authOpts, auth.PrivateKey(ctx.String("auth_private_key")))
	}
	muauth.DefaultAuth.Init(authOpts...)

	// setup registry
	registryOpts := []registry.Option{}

	// Parse registry TLS certs
	if len(ctx.String("registry_tls_cert")) > 0 || len(ctx.String("registry_tls_key")) > 0 {
		cert, err := tls.LoadX509KeyPair(ctx.String("registry_tls_cert"), ctx.String("registry_tls_key"))
		if err != nil {
			logger.Fatalf("Error loading registry tls cert: %v", err)
		}

		// load custom certificate authority
		caCertPool := x509.NewCertPool()
		if len(ctx.String("registry_tls_ca")) > 0 {
			crt, err := ioutil.ReadFile(ctx.String("registry_tls_ca"))
			if err != nil {
				logger.Fatalf("Error loading registry tls certificate authority: %v", err)
			}
			caCertPool.AppendCertsFromPEM(crt)
		}

		cfg := &tls.Config{Certificates: []tls.Certificate{cert}, RootCAs: caCertPool}
		registryOpts = append(registryOpts, registry.TLSConfig(cfg))
	}
	if len(ctx.String("registry_address")) > 0 {
		addresses := strings.Split(ctx.String("registry_address"), ",")
		registryOpts = append(registryOpts, registry.Addrs(addresses...))
	}
	if err := muregistry.DefaultRegistry.Init(registryOpts...); err != nil {
		logger.Fatalf("Error configuring registry: %v", err)
	}

	// Setup broker options.
	brokerOpts := []broker.Option{}
	if len(ctx.String("broker_address")) > 0 {
		brokerOpts = append(brokerOpts, broker.Addrs(ctx.String("broker_address")))
	}

	// Parse broker TLS certs
	if len(ctx.String("broker_tls_cert")) > 0 || len(ctx.String("broker_tls_key")) > 0 {
		cert, err := tls.LoadX509KeyPair(ctx.String("broker_tls_cert"), ctx.String("broker_tls_key"))
		if err != nil {
			logger.Fatalf("Error loading broker TLS cert: %v", err)
		}

		// load custom certificate authority
		caCertPool := x509.NewCertPool()
		if len(ctx.String("broker_tls_ca")) > 0 {
			crt, err := ioutil.ReadFile(ctx.String("broker_tls_ca"))
			if err != nil {
				logger.Fatalf("Error loading broker TLS certificate authority: %v", err)
			}
			caCertPool.AppendCertsFromPEM(crt)
		}

		cfg := &tls.Config{Certificates: []tls.Certificate{cert}, RootCAs: caCertPool}
		brokerOpts = append(brokerOpts, broker.TLSConfig(cfg))
	}
	if err := mubroker.DefaultBroker.Init(brokerOpts...); err != nil {
		logger.Fatalf("Error configuring broker: %v", err)
	}

	// Setup store options
	storeOpts := []store.Option{}
	if len(ctx.String("store_address")) > 0 {
		storeOpts = append(storeOpts, store.Nodes(strings.Split(ctx.String("store_address"), ",")...))
	}
	if len(ctx.String("namespace")) > 0 {
		storeOpts = append(storeOpts, store.Database(ctx.String("namespace")))
	}
	if err := mustore.DefaultStore.Init(storeOpts...); err != nil {
		logger.Fatalf("Error configuring store: %v", err)
	}

	// set the registry in the client and server
	muclient.DefaultClient.Init(client.Registry(muregistry.DefaultRegistry))
	muserver.DefaultServer.Init(server.Registry(muregistry.DefaultRegistry))

	// setup auth credentials, use local credentials for the CLI and injected creds
	// for the service.
	var err error
	if c.service {
		err = setupAuthForService()
	} else {
		err = setupAuthForCLI(ctx)
	}
	if err != nil {
		logger.Fatalf("Error setting up auth: %v", err)
	}

	// refresh token periodically
	go refreshAuthToken(c.exit)

	// Setup config. Do this after auth is configured since it'll load the config
	// from the service immediately. We only do this if the action is nil, indicating
	// a service is being run
	if c.service && muconfig.DefaultConfig == nil {
		conf, err := config.NewConfig(config.WithSource(configCli.NewSource()))
		if err != nil {
			logger.Fatalf("Error configuring config: %v", err)
		}
		muconfig.DefaultConfig = conf
	} else if muconfig.DefaultConfig == nil {
		muconfig.DefaultConfig, _ = config.NewConfig()
	}

	return nil
}

func (c *command) Init(opts ...cmd.Option) error {
	for _, o := range opts {
		o(&c.opts)
	}
	if len(c.opts.Name) > 0 {
		c.app.Name = c.opts.Name
	}
	if len(c.opts.Version) > 0 {
		c.app.Version = c.opts.Version
	}
	c.app.HideVersion = len(c.opts.Version) == 0
	c.app.Usage = c.opts.Description

	return nil
}

func (c *command) Run() error {
	return c.app.Run(os.Args)
}

func (c *command) String() string {
	return "micro"
}

func action(c *cli.Context) error {
	if c.Args().Len() > 0 {
		// if an executable is available with the name of
		// the command, execute it with the arguments from
		// index 1 on.
		v, err := exec.LookPath("micro-" + c.Args().First())
		if err == nil {
			ce := exec.Command(v, c.Args().Slice()[1:]...)
			ce.Stdout = os.Stdout
			ce.Stderr = os.Stderr
			return ce.Run()
		}

		// lookup the service, e.g. "micro config set" would
		// firstly check to see if the service "go.micro.config"
		// exists within the current namespace, then it would
		// execute the Config.Set RPC, setting the flags in the
		// request.
		if srv, err := lookupService(c); err != nil {
			cmdStr := strings.Join(c.Args().Slice(), " ")
			fmt.Printf("Error querying registry for service %v: %v", cmdStr, err)
			os.Exit(1)
		} else if srv != nil && c.Args().Len() == 1 {
			fmt.Println(formatServiceUsage(srv, c.Args().First()))
			os.Exit(1)
		} else if srv != nil {
			if err := callService(srv, c); err != nil {
				fmt.Println(err)
				os.Exit(1)
			}
			os.Exit(0)
		}

	}

	return helper.MissingCommand(c)
}

// Register CLI commands
func Register(cmds ...*cli.Command) {
	app := DefaultCmd.App()
	app.Commands = append(app.Commands, cmds...)

	// sort the commands so they're listed in order on the cli
	// todo: move this to micro/cli so it's only run when the
	// commands are printed during "help"
	sort.Slice(app.Commands, func(i, j int) bool {
		return app.Commands[i].Name < app.Commands[j].Name
	})
}<|MERGE_RESOLUTION|>--- conflicted
+++ resolved
@@ -244,17 +244,11 @@
 
 // Before is executed before any subcommand
 func (c *command) Before(ctx *cli.Context) error {
-<<<<<<< HEAD
 	// set the config file if specified
 	if cf := ctx.String("c"); len(cf) > 0 {
 		uconf.SetConfig(cf)
 	}
 
-	// set the proxy address. TODO: Refactor to be a client option.
-	util.SetProxyAddress(ctx)
-
-=======
->>>>>>> 676197fd
 	// initialize plugins
 	for _, p := range plugin.Plugins() {
 		if err := p.Init(ctx); err != nil {

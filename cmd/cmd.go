package cmd

import (
	"fmt"
	"os"
	"os/exec"
	"sort"

	ccli "github.com/micro/cli/v2"
	"github.com/micro/go-micro/v2/cmd"
	gostore "github.com/micro/go-micro/v2/store"
	"github.com/micro/micro/v2/client/cli/util"
	inauth "github.com/micro/micro/v2/internal/auth"
	"github.com/micro/micro/v2/internal/helper"
	_ "github.com/micro/micro/v2/internal/plugins"
	"github.com/micro/micro/v2/internal/update"
	_ "github.com/micro/micro/v2/internal/usage"
	"github.com/micro/micro/v2/plugin"
)

var (
	// BuildDate is when the micro binary was built. Injeted via LDFLAGS
	BuildDate string

	// name of the binary
	name = "micro"

	// description of the binary
	description = "A framework for cloud native development\n\n	 Use `micro [command] --help` to see command specific help."

	// list of commands
	commands []*ccli.Command
)

func setup(app *ccli.App) {
	app.Flags = append(app.Flags,
		&ccli.BoolFlag{
			Name:  "local",
			Usage: "Enable local only development: Defaults to true.",
		},
		&ccli.BoolFlag{
			Name:    "enable_acme",
			Usage:   "Enables ACME support via Let's Encrypt. ACME hosts should also be specified.",
			EnvVars: []string{"MICRO_ENABLE_ACME"},
		},
		&ccli.StringFlag{
			Name:    "acme_hosts",
			Usage:   "Comma separated list of hostnames to manage ACME certs for",
			EnvVars: []string{"MICRO_ACME_HOSTS"},
		},
		&ccli.StringFlag{
			Name:    "acme_provider",
			Usage:   "The provider that will be used to communicate with Let's Encrypt. Valid options: autocert, certmagic",
			EnvVars: []string{"MICRO_ACME_PROVIDER"},
		},
		&ccli.BoolFlag{
			Name:    "enable_tls",
			Usage:   "Enable TLS support. Expects cert and key file to be specified",
			EnvVars: []string{"MICRO_ENABLE_TLS"},
		},
		&ccli.StringFlag{
			Name:    "tls_cert_file",
			Usage:   "Path to the TLS Certificate file",
			EnvVars: []string{"MICRO_TLS_CERT_FILE"},
		},
		&ccli.StringFlag{
			Name:    "tls_key_file",
			Usage:   "Path to the TLS Key file",
			EnvVars: []string{"MICRO_TLS_KEY_FILE"},
		},
		&ccli.StringFlag{
			Name:    "tls_client_ca_file",
			Usage:   "Path to the TLS CA file to verify clients against",
			EnvVars: []string{"MICRO_TLS_CLIENT_CA_FILE"},
		},
		&ccli.StringFlag{
			Name:    "api_address",
			Usage:   "Set the api address e.g 0.0.0.0:8080",
			EnvVars: []string{"MICRO_API_ADDRESS"},
		},
		&ccli.StringFlag{
			Name:    "namespace",
			Usage:   "Set the micro service namespace",
			EnvVars: []string{"MICRO_NAMESPACE"},
			Value:   "micro",
		},
		&ccli.StringFlag{
			Name:    "proxy_address",
			Usage:   "Proxy requests via the HTTP address specified",
			EnvVars: []string{"MICRO_PROXY_ADDRESS"},
		},
		&ccli.StringFlag{
			Name:    "web_address",
			Usage:   "Set the web UI address e.g 0.0.0.0:8082",
			EnvVars: []string{"MICRO_WEB_ADDRESS"},
		},
		&ccli.StringFlag{
			Name:    "network",
			Usage:   "Set the micro network name: local, go.micro",
			EnvVars: []string{"MICRO_NETWORK"},
		},
		&ccli.StringFlag{
			Name:    "network_address",
			Usage:   "Set the micro network address e.g. :9093",
			EnvVars: []string{"MICRO_NETWORK_ADDRESS"},
		},
		&ccli.StringFlag{
			Name:    "gateway_address",
			Usage:   "Set the micro default gateway address e.g. :9094",
			EnvVars: []string{"MICRO_GATEWAY_ADDRESS"},
		},
		&ccli.StringFlag{
			Name:    "tunnel_address",
			Usage:   "Set the micro tunnel address e.g. :8083",
			EnvVars: []string{"MICRO_TUNNEL_ADDRESS"},
		},
		&ccli.StringFlag{
			Name:    "api_handler",
			Usage:   "Specify the request handler to be used for mapping HTTP requests to services; {api, proxy, rpc}",
			EnvVars: []string{"MICRO_API_HANDLER"},
		},
		&ccli.StringFlag{
			Name:    "api_namespace",
			Usage:   "Set the namespace used by the API e.g. com.example.api",
			EnvVars: []string{"MICRO_API_NAMESPACE"},
		},
		&ccli.StringFlag{
			Name:    "web_namespace",
			Usage:   "Set the namespace used by the Web proxy e.g. com.example.web",
			EnvVars: []string{"MICRO_WEB_NAMESPACE"},
		},
		&ccli.StringFlag{
			Name:    "web_url",
			Usage:   "Set the host used for the web dashboard e.g web.example.com",
			EnvVars: []string{"MICRO_WEB_HOST"},
		},
		&ccli.BoolFlag{
			Name:    "enable_stats",
			Usage:   "Enable stats",
			EnvVars: []string{"MICRO_ENABLE_STATS"},
		},
		&ccli.BoolFlag{
			Name:    "auto_update",
			Usage:   "Enable automatic updates",
			EnvVars: []string{"MICRO_AUTO_UPDATE"},
		},
		&ccli.StringFlag{
			Name:    "update_url",
			Usage:   "Set the url to retrieve system updates from",
			EnvVars: []string{"MICRO_UPDATE_URL"},
			Value:   update.DefaultURL,
		},
		&ccli.BoolFlag{
			Name:    "report_usage",
			Usage:   "Report usage statistics",
			EnvVars: []string{"MICRO_REPORT_USAGE"},
			Value:   true,
		},
		&ccli.StringFlag{
			Name:    "env",
			Aliases: []string{"e"},
			Usage:   "Override environment",
			EnvVars: []string{"MICRO_ENV"},
		},
	)

	plugins := plugin.Plugins()

	for _, p := range plugins {
		if flags := p.Flags(); len(flags) > 0 {
			app.Flags = append(app.Flags, flags...)
		}

		if cmds := p.Commands(); len(cmds) > 0 {
			app.Commands = append(app.Commands, cmds...)
		}
	}

	before := app.Before

	app.Before = func(ctx *ccli.Context) error {
		for _, p := range plugins {
			if err := p.Init(ctx); err != nil {
				return err
			}
		}

		util.SetupCommand(ctx)
		// now do previous before
		if err := before(ctx); err != nil {
			// DO NOT return this error otherwise the action will fail
			// and help will be printed.
			fmt.Println(err)
			os.Exit(1)
			return err
		}

		var opts []gostore.Option

		// the database is not overriden by flag then set it
		if len(ctx.String("store_database")) == 0 {
			opts = append(opts, gostore.Database(cmd.App().Name))
		}

		// if the table is not overriden by flag then set it
		if len(ctx.String("store_table")) == 0 {
			table := cmd.App().Name

			// if an arg is specified use that as the name
			// so each service has its own table preconfigured
			if name := ctx.Args().First(); len(name) > 0 {
				table = name
			}

			opts = append(opts, gostore.Table(table))
		}

		// TODO: move this entire initialisation elsewhere
		// maybe in service.Run so all things are configured
		if len(opts) > 0 {
			(*cmd.DefaultCmd.Options().Store).Init(opts...)
		}

		// add the system rules if we're using the JWT implementation
		// which doesn't have access to the rules in the auth service
		if (*cmd.DefaultCmd.Options().Auth).String() == "jwt" {
			for _, rule := range inauth.SystemRules {
				if err := (*cmd.DefaultCmd.Options().Auth).Grant(rule); err != nil {
					return err
				}
			}
		}

		return nil
	}
}

// Run executes the command line
func Run() {
	// get the app
	app := cmd.App()

	// register commands
<<<<<<< HEAD
	app.Commands = append(app.Commands, cliCommands...)
	sort.Sort(commands(app.Commands))
=======
	app.Commands = append(app.Commands, commands...)

	// Add the client commmands
	app.Commands = append(app.Commands, api.Commands()...)
	app.Commands = append(app.Commands, web.Commands()...)
	app.Commands = append(app.Commands, proxy.Commands()...)
	app.Commands = append(app.Commands, bot.Commands()...)
	app.Commands = append(app.Commands, cli.Commands()...)

	// Add the service commands
	app.Commands = append(app.Commands, new.Commands()...)
	app.Commands = append(app.Commands, server.Commands(options...)...)
	app.Commands = append(app.Commands, platform.Commands(options...)...)

	sort.Slice(app.Commands, func(i, j int) bool {
		return app.Commands[i].Name < app.Commands[j].Name
	})
>>>>>>> 5beef028

	// boot micro runtime
	app.Action = func(c *ccli.Context) error {
		if c.Args().Len() > 0 {
			// if an executable is available with the name of
			// the command, execute it with the arguments from
			// index 1 on.
			v, err := exec.LookPath("micro-" + c.Args().First())
			if err == nil {
				ce := exec.Command(v, c.Args().Slice()[1:]...)
				ce.Stdout = os.Stdout
				ce.Stderr = os.Stderr
				return ce.Run()
			}

			// lookup the service, e.g. "micro config set" would
			// firstly check to see if the service "go.micro.config"
			// exists within the current namespace, then it would
			// execute the Config.Set RPC, setting the flags in the
			// request.
			if srv, err := lookupService(c); err != nil {
				fmt.Printf("Error querying registry for service: %v", err)
				os.Exit(1)
			} else if srv != nil && c.Args().Len() == 1 {
				fmt.Println(formatServiceUsage(srv, c.Args().First()))
				os.Exit(1)
			} else if srv != nil {
				if err := callService(srv, c); err != nil {
					fmt.Println(err)
					os.Exit(1)
				}
				os.Exit(0)
			}

		}
		fmt.Println(helper.MissingCommand(c))
		os.Exit(1)
		return nil
	}

	// add additional flags and setup functions
	setup(app)

	// initialise our options
	cmd.DefaultCmd.Init(
		cmd.Name(name),
		cmd.Description(description),
		cmd.Version(buildVersion()),
	)

	// run the command
	if err := cmd.DefaultCmd.Run(); err != nil {
		fmt.Println(err)
		os.Exit(1)
	}
}

// Register CLI commands
func Register(cmds ...*ccli.Command) {
	commands = append(commands, cmds...)
}<|MERGE_RESOLUTION|>--- conflicted
+++ resolved
@@ -241,28 +241,10 @@
 	app := cmd.App()
 
 	// register commands
-<<<<<<< HEAD
 	app.Commands = append(app.Commands, cliCommands...)
-	sort.Sort(commands(app.Commands))
-=======
-	app.Commands = append(app.Commands, commands...)
-
-	// Add the client commmands
-	app.Commands = append(app.Commands, api.Commands()...)
-	app.Commands = append(app.Commands, web.Commands()...)
-	app.Commands = append(app.Commands, proxy.Commands()...)
-	app.Commands = append(app.Commands, bot.Commands()...)
-	app.Commands = append(app.Commands, cli.Commands()...)
-
-	// Add the service commands
-	app.Commands = append(app.Commands, new.Commands()...)
-	app.Commands = append(app.Commands, server.Commands(options...)...)
-	app.Commands = append(app.Commands, platform.Commands(options...)...)
-
 	sort.Slice(app.Commands, func(i, j int) bool {
 		return app.Commands[i].Name < app.Commands[j].Name
 	})
->>>>>>> 5beef028
 
 	// boot micro runtime
 	app.Action = func(c *ccli.Context) error {

--- conflicted
+++ resolved
@@ -429,13 +429,9 @@
 	// from the service immediately. We only do this if the action is nil, indicating
 	// a service is being run
 	if c.service && muconfig.DefaultConfig == nil {
-<<<<<<< HEAD
-		conf, err := config.NewConfig(config.WithSource(configCli.NewSource(configCli.Namespace(ctx.String("namespace")))))
-=======
 		conf, err := config.NewConfig(config.WithSource(configCli.NewSource(
 			configCli.Namespace(ctx.String("namespace")),
 		)))
->>>>>>> af5f35bf
 		if err != nil {
 			logger.Fatalf("Error configuring config: %v", err)
 		}

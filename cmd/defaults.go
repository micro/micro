package cmd

import (
	"github.com/micro/micro/v3/service/auth"
	authSrv "github.com/micro/micro/v3/service/auth/client"
<<<<<<< HEAD
	"github.com/micro/micro/v3/service/client"
	"github.com/micro/micro/v3/service/client/grpc"
	"github.com/micro/micro/v3/service/network"
	mucpNet "github.com/micro/micro/v3/service/network/mucp"
=======
	"github.com/micro/micro/v3/service/server"
	grpcSvr "github.com/micro/micro/v3/service/server/grpc"
>>>>>>> f8212121
)

// setupDefaults sets the default auth, broker etc implementations incase they werent configured by
// a profile. The default implementations are always the RPC implementations.
func setupDefaults() {
	if client.DefaultClient == nil {
		client.DefaultClient = grpc.NewClient()
	}
	if auth.DefaultAuth == nil {
		auth.DefaultAuth = authSrv.NewAuth()
	}
<<<<<<< HEAD
	if network.DefaultNetwork == nil {
		network.DefaultNetwork = mucpNet.NewNetwork()
=======
	if server.DefaultServer == nil {
		server.DefaultServer = grpcSvr.NewServer()
>>>>>>> f8212121
	}
}<|MERGE_RESOLUTION|>--- conflicted
+++ resolved
@@ -3,32 +3,29 @@
 import (
 	"github.com/micro/micro/v3/service/auth"
 	authSrv "github.com/micro/micro/v3/service/auth/client"
-<<<<<<< HEAD
 	"github.com/micro/micro/v3/service/client"
-	"github.com/micro/micro/v3/service/client/grpc"
+	grpcCli "github.com/micro/micro/v3/service/client/grpc"
 	"github.com/micro/micro/v3/service/network"
 	mucpNet "github.com/micro/micro/v3/service/network/mucp"
-=======
 	"github.com/micro/micro/v3/service/server"
 	grpcSvr "github.com/micro/micro/v3/service/server/grpc"
->>>>>>> f8212121
 )
 
 // setupDefaults sets the default auth, broker etc implementations incase they werent configured by
 // a profile. The default implementations are always the RPC implementations.
 func setupDefaults() {
 	if client.DefaultClient == nil {
-		client.DefaultClient = grpc.NewClient()
+		client.DefaultClient = grpcCli.NewClient()
 	}
+	if server.DefaultServer == nil {
+		server.DefaultServer = grpcSvr.NewServer()
+	}
+	if network.DefaultNetwork == nil {
+		network.DefaultNetwork = mucpNet.NewNetwork()
+	}
+
+	// setup rpc implementations after the client is configured
 	if auth.DefaultAuth == nil {
 		auth.DefaultAuth = authSrv.NewAuth()
 	}
-<<<<<<< HEAD
-	if network.DefaultNetwork == nil {
-		network.DefaultNetwork = mucpNet.NewNetwork()
-=======
-	if server.DefaultServer == nil {
-		server.DefaultServer = grpcSvr.NewServer()
->>>>>>> f8212121
-	}
 }
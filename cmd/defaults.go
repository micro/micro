--- conflicted
+++ resolved
@@ -3,35 +3,24 @@
 import (
 	"github.com/micro/micro/v3/service/auth"
 	authSrv "github.com/micro/micro/v3/service/auth/client"
-<<<<<<< HEAD
 	"github.com/micro/micro/v3/service/broker"
 	brokerSrv "github.com/micro/micro/v3/service/broker/client"
-=======
 	"github.com/micro/micro/v3/service/client"
 	grpcCli "github.com/micro/micro/v3/service/client/grpc"
 	"github.com/micro/micro/v3/service/network"
 	mucpNet "github.com/micro/micro/v3/service/network/mucp"
 	"github.com/micro/micro/v3/service/server"
 	grpcSvr "github.com/micro/micro/v3/service/server/grpc"
->>>>>>> 6c1e06d9
 )
 
 // setupDefaults sets the default auth, broker etc implementations incase they arent configured by
 // a profile. The default implementations are always the RPC implementations.
 func setupDefaults() {
-<<<<<<< HEAD
-	if auth.DefaultAuth == nil {
-		auth.DefaultAuth = authSrv.NewAuth()
-	}
-	if broker.DefaultBroker == nil {
-		broker.DefaultBroker = brokerSrv.NewBroker()
-	}
-=======
 	client.DefaultClient = grpcCli.NewClient()
 	server.DefaultServer = grpcSvr.NewServer()
 	network.DefaultNetwork = mucpNet.NewNetwork()
 
 	// setup rpc implementations after the client is configured
 	auth.DefaultAuth = authSrv.NewAuth()
->>>>>>> 6c1e06d9
+	broker.DefaultBroker = brokerSrv.NewBroker()
 }
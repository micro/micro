--- conflicted
+++ resolved
@@ -17,13 +17,8 @@
 const (
 	apiPkgPath     = "github.com/micro/micro/v3/service/api"
 	contextPkgPath = "context"
-<<<<<<< HEAD
 	clientPkgPath  = "github.com/micro/micro/v3/service/client"
-	serverPkgPath  = "github.com/micro/go-micro/v3/server"
-=======
-	clientPkgPath  = "github.com/micro/go-micro/v3/client"
 	serverPkgPath  = "github.com/micro/micro/v3/service/server"
->>>>>>> f8212121
 )
 
 func init() {

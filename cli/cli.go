--- conflicted
+++ resolved
@@ -93,11 +93,10 @@
 	}
 }
 
-<<<<<<< HEAD
-// Boot the cli
 func Init(ctx *cli.Context) {
 	runc(ctx)
-=======
+}
+
 func HealthCommands() []cli.Command {
 	return []cli.Command{
 		{
@@ -126,7 +125,6 @@
 			Action: printer(listRoutes),
 		},
 	}
->>>>>>> 9ccb86fc
 }
 
 func RegistryCommands() []cli.Command {

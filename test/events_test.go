--- conflicted
+++ resolved
@@ -27,21 +27,13 @@
 	// Temp fix to support k8s tests until we have file upload to remote server
 	var branch string
 	if ref := os.Getenv("GITHUB_REF"); len(ref) > 0 {
-<<<<<<< HEAD
-		ref = strings.TrimPrefix(ref, "refs/heads/")
-		t.Logf("Running service from the %v branch of micro", ref)
-		outp, err = cmd.Exec("run", "--image", "localhost:5000/cells:micro", "github.com/micro/micro/test/service/stream@"+ref)
-	} else {
-		outp, err = cmd.Exec("run", "--image", "localhost:5000/cells:micro", "./service/stream")
-=======
 		branch = strings.TrimPrefix(ref, "refs/heads/")
 	} else {
 		branch = "master"
->>>>>>> 52aa4e64
 	}
 
 	t.Logf("Running service from the %v branch of micro", branch)
-	if outp, err := cmd.Exec("run", "github.com/micro/micro/test/service/stream@"+branch); err != nil {
+	if outp, err := cmd.Exec("run", "--image", "localhost:5000/cells:micro", "github.com/micro/micro/test/service/stream@"+branch); err != nil {
 		t.Fatalf("Error running service: %v, %v", err, string(outp))
 		return
 	}

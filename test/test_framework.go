--- conflicted
+++ resolved
@@ -141,12 +141,9 @@
 func Try(blockName string, t *T, f cmdFunc, maxTime time.Duration) error {
 	// hack. k8s can be slow locally
 	maxTime *= maxTimeMultiplier
-<<<<<<< HEAD
-=======
 	// backoff, the retry logic is basically to cover up timing issues
 	// @todo consider reintroducing this backoff while also respecting hard overall time limits
 	// maxTime *= time.Duration(t.attempt)
->>>>>>> f46cb829
 	start := time.Now()
 	var outp []byte
 	var err error

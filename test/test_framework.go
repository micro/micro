--- conflicted
+++ resolved
@@ -363,18 +363,7 @@
 	if s.opts.Login {
 		Login(s, s.t, "default", "password")
 	}
-<<<<<<< HEAD
-
-	// // generate a new admin account for the env : user=ENV_NAME pass=password
-	// req := fmt.Sprintf(`{"id":"%s", "secret":"password", "options":{"namespace":"%s"}}`, s.env, s.namespace)
-	// outp, err := exec.Command("micro", s.EnvFlag(), "call", "auth", "Auth.Generate", req).CombinedOutput()
-	// if err != nil && !strings.Contains(string(outp), "already exists") { // until auth.Delete is implemented
-	// 	s.t.Fatalf("Error generating auth: %s, %s", err, outp)
-	// 	return err
-	// }
-
-=======
->>>>>>> 50bbb49e
+
 	return nil
 }
 

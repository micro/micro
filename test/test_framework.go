package test

import (
	"errors"
	"fmt"
	"math/rand"
	"os/exec"
	"path/filepath"
	"runtime"
	"runtime/debug"
	"strings"
	"syscall"
	"testing"
	"time"

	"github.com/micro/micro/v3/client/cli/namespace"
	"github.com/micro/micro/v3/client/cli/token"
)

const (
	minPort = 8000
	maxPort = 60000
)

var (
	retryCount        = 1
	isParallel        = true
	ignoreThisError   = errors.New("Do not use this error")
	errFatal          = errors.New("Fatal error")
	testFilter        = []string{}
	maxTimeMultiplier = time.Duration(1)
)

type cmdFunc func() ([]byte, error)

<<<<<<< HEAD
type ports struct {
	proxy int
	api   int
}

type testServer interface {
	launch() error
	close()
	envFlag() string
	ports() ports
	envName() string
=======
type Server interface {
	Run() error
	Close()
	EnvFlag() string
	EnvName() string
>>>>>>> 13851fb1
}

// try is designed with command line executions in mind
// Error should be checked and a simple `return` from the test case should
// happen without calling `t.Fatal`. The error value should be disregarded.
func Try(blockName string, t *T, f cmdFunc, maxTime time.Duration) error {
	// hack. k8s can be slow locally
	maxTime = maxTimeMultiplier * maxTime

	start := time.Now()
	var outp []byte
	var err error

	for {
		if t.failed {
			return ignoreThisError
		}
		if time.Since(start) > maxTime {
			_, file, line, _ := runtime.Caller(1)
			fname := filepath.Base(file)
			if err != nil {
				t.Fatalf("%v:%v, %v (failed after %v with '%v'), output: '%v'", fname, line, blockName, time.Since(start), err, string(outp))
				return ignoreThisError
			}
			return nil
		}
		outp, err = f()
		if err == nil {
			return nil
		}
		time.Sleep(1000 * time.Millisecond)
	}
}

func once(blockName string, t *testing.T, f cmdFunc) {
	outp, err := f()
	if err != nil {
		t.Fatalf("%v with '%v', output: %v", blockName, err, string(outp))
	}
}

type ServerBase struct {
	cmd           *exec.Cmd
	t             *T
	envNm         string
	portNum       int
	apiPortNum    int
	containerName string
	opts          Options
	namespace     string
}

func (s *ServerBase) EnvName() string {
	return s.envNm
}

func getFrame(skipFrames int) runtime.Frame {
	// We need the frame at index skipFrames+2, since we never want runtime.Callers and getFrame
	targetFrameIndex := skipFrames + 2

	// Set size to targetFrameIndex+2 to ensure we have room for one more caller than we need
	programCounters := make([]uintptr, targetFrameIndex+2)
	n := runtime.Callers(0, programCounters)

	frame := runtime.Frame{Function: "unknown"}
	if n > 0 {
		frames := runtime.CallersFrames(programCounters[:n])
		for more, frameIndex := true, 0; more && frameIndex <= targetFrameIndex; frameIndex++ {
			var frameCandidate runtime.Frame
			frameCandidate, more = frames.Next()
			if frameIndex == targetFrameIndex {
				frame = frameCandidate
			}
		}
	}

	return frame
}

// taken from https://stackoverflow.com/questions/35212985/is-it-possible-get-information-about-caller-function-in-golang
// MyCaller returns the caller of the function that called it :)
func myCaller() string {
	// Skip GetCallerFunctionName and the function to get the caller of
	return getFrame(2).Function
}

type Options struct {
	Login bool
}

type Option func(o *Options)

func WithLogin() Option {
	return func(o *Options) {
		o.Login = true
	}
}

func NewServer(t *T, opts ...Option) Server {
	fname := strings.Split(myCaller(), ".")[2]
	return newSrv(t, fname, opts...)
}

type NewServerFunc func(t *T, fname string, opts ...Option) Server

var newSrv NewServerFunc = newLocalServer

type ServerDefault struct {
	ServerBase
}

func newLocalServer(t *T, fname string, opts ...Option) Server {
	var options Options
	for _, o := range opts {
		o(&options)
	}

	proxyPortnum := rand.Intn(maxPort-minPort) + minPort
	apiPortNum := rand.Intn(maxPort-minPort) + minPort

	// kill container, ignore error because it might not exist,
	// we dont care about this that much
	exec.Command("docker", "kill", fname).CombinedOutput()
	exec.Command("docker", "rm", fname).CombinedOutput()

	// setup JWT keys
	base64 := "base64 -w0"
	if runtime.GOOS == "darwin" {
		base64 = "base64 -b0"
	}
	priv := "cat /tmp/sshkey | " + base64
	privKey, err := exec.Command("bash", "-c", priv).Output()
	if err != nil {
		panic(string(privKey))
	} else if len(strings.TrimSpace(string(privKey))) == 0 {
		panic("privKey has not been set")
	}

	pub := "cat /tmp/sshkey.pub | " + base64
	pubKey, err := exec.Command("bash", "-c", pub).Output()
	if err != nil {
		panic(string(pubKey))
	} else if len(strings.TrimSpace(string(pubKey))) == 0 {
		panic("pubKey has not been set")
	}

	// run the server
	cmd := exec.Command("docker", "run", "--name", fname,
		fmt.Sprintf("-p=%v:8081", proxyPortnum),
		fmt.Sprintf("-p=%v:8080", apiPortNum),
		"-e", "MICRO_AUTH_PRIVATE_KEY="+strings.Trim(string(privKey), "\n"),
		"-e", "MICRO_AUTH_PUBLIC_KEY="+strings.Trim(string(pubKey), "\n"),
		"-e", "MICRO_PROFILE=ci",
		"micro", "server")

	return &ServerDefault{ServerBase{
		cmd:           cmd,
		t:             t,
		envNm:         fname,
		containerName: fname,
		portNum:       proxyPortnum,
		apiPortNum:    apiPortNum,
		opts:          options,
		namespace:     "micro",
	}}
}

func (s *testServerBase) ports() ports {
	return ports{
		proxy: s.portNum,
		api:   s.apiPortNum,
	}
}

// error value should not be used but caller should return in the test suite
// in case of error.
func (s *ServerBase) Run() error {
	go func() {
		if err := s.cmd.Start(); err != nil {
			s.t.Fatal(err)
		}
	}()

	// add the environment
	if err := Try("Adding micro env", s.t, func() ([]byte, error) {
		outp, err := exec.Command("micro", "env", "add", s.EnvName(), fmt.Sprintf("127.0.0.1:%v", s.portNum)).CombinedOutput()
		if err != nil {
			return outp, err
		}
		if len(outp) > 0 {
			return outp, errors.New("Not added")
		}

		outp, err = exec.Command("micro", "env").CombinedOutput()
		if err != nil {
			return outp, err
		}
		if !strings.Contains(string(outp), s.EnvName()) {
			return outp, errors.New("Not added")
		}

		return outp, nil
	}, 15 * time.Second); err != nil {
		return err
	}

	return nil
}

func (s *ServerDefault) Run() error {
	if err := s.ServerBase.Run(); err != nil {
		return err
	}

	if err := Try("Calling micro server", s.t, func() ([]byte, error) {
		outp, err := exec.Command("micro", s.EnvFlag(), "services").CombinedOutput()
		if !strings.Contains(string(outp), "runtime") ||
			!strings.Contains(string(outp), "registry") ||
			!strings.Contains(string(outp), "broker") ||
			!strings.Contains(string(outp), "config") ||
			!strings.Contains(string(outp), "debug") ||
			!strings.Contains(string(outp), "proxy") ||
			!strings.Contains(string(outp), "auth") ||
			!strings.Contains(string(outp), "store") {
			return outp, errors.New("Not ready")
		}

		return outp, err
<<<<<<< HEAD
	}, 20*time.Second); err != nil {
=======
	}, 60 * time.Second); err != nil {
>>>>>>> 13851fb1
		return err
	}

	// login to admin account
	if s.opts.Login {
		Login(s, s.t, "default", "password")
	}

	// // generate a new admin account for the env : user=ENV_NAME pass=password
	// req := fmt.Sprintf(`{"id":"%s", "secret":"password", "options":{"namespace":"%s"}}`, s.EnvName(), s.namespace)
	// outp, err := exec.Command("micro", s.EnvFlag(), "call", "go.micro.auth", "Auth.Generate", req).CombinedOutput()
	// if err != nil && !strings.Contains(string(outp), "already exists") { // until auth.Delete is implemented
	// 	s.t.Fatalf("Error generating auth: %s, %s", err, outp)
	// 	return err
	// }

	return nil
}

func (s *ServerBase) Close() {
	// remove the credentials so they aren't reused on next run
	token.Remove(s.EnvName())

	// reset back to the default namespace
	namespace.Set("micro", s.EnvName())

}

func (s *ServerDefault) Close() {
	s.ServerBase.Close()
	exec.Command("docker", "kill", s.containerName).CombinedOutput()
	if s.cmd.Process != nil {
		s.cmd.Process.Signal(syscall.SIGKILL)
	}
}

func (s *ServerBase) EnvFlag() string {
	return fmt.Sprintf("-env=%v", s.EnvName())
}

type T struct {
	counter int
	failed  bool
	format  string
	values  []interface{}
	t       *testing.T
}


// Failed indicate whether the test failed
func (t *T) Failed() bool {
	return t.failed
}

// Expose testing.T
func (t *T) T() *testing.T {
	return t.t
}

// Fatal logs and exits immediately. Assumes it has come from a TrySuite() call. If called from within goroutine it does not immediately exit.
func (t *T) Fatal(values ...interface{}) {
	t.t.Helper()
	t.t.Log(values...)
	t.failed = true
	t.values = values
	doPanic()
}

func (t *T) Log(values ...interface{}) {
	t.t.Helper()
	t.t.Log(values...)
}

// Fatalf logs and exits immediately. Assumes it has come from a TrySuite() call. If called from within goroutine it does not immediately exit.
func (t *T) Fatalf(format string, values ...interface{}) {
	t.t.Helper()
	t.t.Log(fmt.Sprintf(format, values...))
	t.failed = true
	t.values = values
	t.format = format
	doPanic()
}

func doPanic() {
	stack := debug.Stack()
	// if we're not in TrySuite we're doing something funky in a goroutine (probably), don't panic because we won't recover
	if !strings.Contains(string(stack), "TrySuite(") {
		return
	}
	panic(errFatal)
}

func (t *T) Parallel() {
	if t.counter == 0 && isParallel {
		t.t.Parallel()
	}
	t.counter++
}

// New returns a new test framework
func New(te *testing.T) *T {
	return &T{t: te}
}

// TrySuite is designed to retry a TestXX function
func TrySuite(t *testing.T, f func(t *T), times int) {
	t.Helper()
	if len(testFilter) > 0 {
		caller := strings.Split(getFrame(1).Function, ".")[2]
		runit := false
		for _, test := range testFilter {
			if test == caller {
				runit = true
				break
			}
		}
		if !runit {
			t.Skip()
		}
	}

	tee := New(t)
	for i := 0; i < times; i++ {
		wrapF(tee, f)
		if !tee.failed {
			return
		}
		if i != times-1 {
			tee.failed = false
		}
		time.Sleep(200 * time.Millisecond)
	}
	if tee.failed {
		if len(tee.format) > 0 {
			t.Fatalf(tee.format, tee.values...)
		} else {
			t.Fatal(tee.values...)
		}
	}
}

func wrapF(t *T, f func(t *T)) {
	defer func() {
		if r := recover(); r != nil {
			if r != errFatal {
				panic(r)
			}
		}
	}()
	f(t)
}

func Login(serv Server, t *T, email, password string) error {
	return Try("Logging in with "+email, t, func() ([]byte, error) {
		readCmd := exec.Command("micro", serv.EnvFlag(), "login", "--email", email, "--password", password)
		outp, err := readCmd.CombinedOutput()
		if err != nil {
			return outp, err
		}
		if !strings.Contains(string(outp), "Success") {
			return outp, errors.New("Login output does not contain 'Success'")
		}
		return outp, err
	}, 4 * time.Second)
}<|MERGE_RESOLUTION|>--- conflicted
+++ resolved
@@ -33,25 +33,17 @@
 
 type cmdFunc func() ([]byte, error)
 
-<<<<<<< HEAD
-type ports struct {
+type Ports struct {
 	proxy int
 	api   int
 }
 
-type testServer interface {
-	launch() error
-	close()
-	envFlag() string
-	ports() ports
-	envName() string
-=======
 type Server interface {
-	Run() error
+	Launch() error
 	Close()
 	EnvFlag() string
+	Ports() Ports
 	EnvName() string
->>>>>>> 13851fb1
 }
 
 // try is designed with command line executions in mind
@@ -219,10 +211,10 @@
 	}}
 }
 
-func (s *testServerBase) ports() ports {
-	return ports{
-		proxy: s.portNum,
-		api:   s.apiPortNum,
+func (s *testServerBase) Ports() Ports {
+	return Ports{
+		Proxy: s.portNum,
+		Api:   s.apiPortNum,
 	}
 }
 
@@ -280,11 +272,7 @@
 		}
 
 		return outp, err
-<<<<<<< HEAD
 	}, 20*time.Second); err != nil {
-=======
-	}, 60 * time.Second); err != nil {
->>>>>>> 13851fb1
 		return err
 	}
 

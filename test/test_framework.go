--- conflicted
+++ resolved
@@ -37,25 +37,12 @@
 
 type cmdFunc func() ([]byte, error)
 
-<<<<<<< HEAD
-type Ports struct {
-	Proxy int
-	Api   int
-}
-
-=======
 // Server is a micro server
->>>>>>> 74c024c2
 type Server interface {
 	// Run the server
 	Run() error
 	// Close shuts down the server
 	Close()
-<<<<<<< HEAD
-	EnvFlag() string
-	Ports() Ports
-	EnvName() string
-=======
 	// Command provides a `micro` command for the server
 	Command() *Command
 	// Name of the environment
@@ -134,7 +121,6 @@
 		return nil, errors.New("command is not running")
 	}
 	return c.cmdOutput.Bytes(), nil
->>>>>>> 74c024c2
 }
 
 // try is designed with command line executions in mind
@@ -177,20 +163,6 @@
 }
 
 type ServerBase struct {
-<<<<<<< HEAD
-	cmd           *exec.Cmd
-	t             *T
-	envNm         string
-	portNum       int
-	apiPortNum    int
-	containerName string
-	opts          Options
-	namespace     string
-}
-
-func (s *ServerBase) EnvName() string {
-	return s.envNm
-=======
 	opts Options
 	cmd  *exec.Cmd
 	t    *T
@@ -206,7 +178,6 @@
 	container string
 	// namespace of server
 	namespace string
->>>>>>> 74c024c2
 }
 
 func getFrame(skipFrames int) runtime.Frame {
@@ -310,24 +281,6 @@
 		"micro", "server")
 	configFile := configFile(fname)
 	return &ServerDefault{ServerBase{
-<<<<<<< HEAD
-		cmd:           cmd,
-		t:             t,
-		envNm:         fname,
-		containerName: fname,
-		portNum:       proxyPortnum,
-		apiPortNum:    apiPortNum,
-		opts:          options,
-		namespace:     "micro",
-	}}
-}
-
-func (s *ServerBase) Ports() Ports {
-	return Ports{
-		Proxy: s.portNum,
-		Api:   s.apiPortNum,
-	}
-=======
 		dir:       filepath.Dir(configFile),
 		config:    configFile,
 		cmd:       cmd,
@@ -344,7 +297,6 @@
 	userDir, _ := user.Current()
 	dir := filepath.Join(userDir.HomeDir, ".micro/test")
 	return filepath.Join(dir, "config-"+fname+".json")
->>>>>>> 74c024c2
 }
 
 // error value should not be used but caller should return in the test suite

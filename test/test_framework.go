package test

import (
	"errors"
	"fmt"
	"math/rand"
	"os/exec"
	"path/filepath"
	"runtime"
	"runtime/debug"
	"strings"
	"syscall"
	"testing"
	"time"

	"github.com/micro/micro/v3/client/cli/namespace"
	"github.com/micro/micro/v3/client/cli/token"
)

const (
	minPort = 8000
	maxPort = 60000
)

var (
	retryCount        = 1
	isParallel        = true
	ignoreThisError   = errors.New("Do not use this error")
	errFatal          = errors.New("Fatal error")
	testFilter        = []string{}
	maxTimeMultiplier = time.Duration(1)
)

type cmdFunc func() ([]byte, error)

type Ports struct {
	Proxy int
	Api   int
}

type Server interface {
	Run() error
	Close()
	EnvFlag() string
	Ports() Ports
	EnvName() string
}

// try is designed with command line executions in mind
// Error should be checked and a simple `return` from the test case should
// happen without calling `t.Fatal`. The error value should be disregarded.
func Try(blockName string, t *T, f cmdFunc, maxTime time.Duration) error {
	// hack. k8s can be slow locally
	maxTime = maxTimeMultiplier * maxTime

	start := time.Now()
	var outp []byte
	var err error

	for {
		if t.failed {
			return ignoreThisError
		}
		if time.Since(start) > maxTime {
			_, file, line, _ := runtime.Caller(1)
			fname := filepath.Base(file)
			if err != nil {
				t.Fatalf("%v:%v, %v (failed after %v with '%v'), output: '%v'", fname, line, blockName, time.Since(start), err, string(outp))
				return ignoreThisError
			}
			return nil
		}
		outp, err = f()
		if err == nil {
			return nil
		}
		time.Sleep(1000 * time.Millisecond)
	}
}

func once(blockName string, t *testing.T, f cmdFunc) {
	outp, err := f()
	if err != nil {
		t.Fatalf("%v with '%v', output: %v", blockName, err, string(outp))
	}
}

type ServerBase struct {
	cmd           *exec.Cmd
	t             *T
	envNm         string
	portNum       int
	apiPortNum    int
	containerName string
	opts          Options
	namespace     string
}

func (s *ServerBase) EnvName() string {
	return s.envNm
}

func getFrame(skipFrames int) runtime.Frame {
	// We need the frame at index skipFrames+2, since we never want runtime.Callers and getFrame
	targetFrameIndex := skipFrames + 2

	// Set size to targetFrameIndex+2 to ensure we have room for one more caller than we need
	programCounters := make([]uintptr, targetFrameIndex+2)
	n := runtime.Callers(0, programCounters)

	frame := runtime.Frame{Function: "unknown"}
	if n > 0 {
		frames := runtime.CallersFrames(programCounters[:n])
		for more, frameIndex := true, 0; more && frameIndex <= targetFrameIndex; frameIndex++ {
			var frameCandidate runtime.Frame
			frameCandidate, more = frames.Next()
			if frameIndex == targetFrameIndex {
				frame = frameCandidate
			}
		}
	}

	return frame
}

// taken from https://stackoverflow.com/questions/35212985/is-it-possible-get-information-about-caller-function-in-golang
// MyCaller returns the caller of the function that called it :)
func myCaller() string {
	// Skip GetCallerFunctionName and the function to get the caller of
	return getFrame(2).Function
}

type Options struct {
	Login bool
}

type Option func(o *Options)

func WithLogin() Option {
	return func(o *Options) {
		o.Login = true
	}
}

func NewServer(t *T, opts ...Option) Server {
	fname := strings.Split(myCaller(), ".")[2]
	return newSrv(t, fname, opts...)
}

type NewServerFunc func(t *T, fname string, opts ...Option) Server

var newSrv NewServerFunc = newLocalServer

type ServerDefault struct {
	ServerBase
}

func newLocalServer(t *T, fname string, opts ...Option) Server {
	var options Options
	for _, o := range opts {
		o(&options)
	}

	proxyPortnum := rand.Intn(maxPort-minPort) + minPort
	apiPortNum := rand.Intn(maxPort-minPort) + minPort

	// kill container, ignore error because it might not exist,
	// we dont care about this that much
	exec.Command("docker", "kill", fname).CombinedOutput()
	exec.Command("docker", "rm", fname).CombinedOutput()

	// setup JWT keys
	base64 := "base64 -w0"
	if runtime.GOOS == "darwin" {
		base64 = "base64 -b0"
	}
	priv := "cat /tmp/sshkey | " + base64
	privKey, err := exec.Command("bash", "-c", priv).Output()
	if err != nil {
		panic(string(privKey))
	} else if len(strings.TrimSpace(string(privKey))) == 0 {
		panic("privKey has not been set")
	}

	pub := "cat /tmp/sshkey.pub | " + base64
	pubKey, err := exec.Command("bash", "-c", pub).Output()
	if err != nil {
		panic(string(pubKey))
	} else if len(strings.TrimSpace(string(pubKey))) == 0 {
		panic("pubKey has not been set")
	}

	// run the server
	cmd := exec.Command("docker", "run", "--name", fname,
		fmt.Sprintf("-p=%v:8081", proxyPortnum),
		fmt.Sprintf("-p=%v:8080", apiPortNum),
		"-e", "MICRO_AUTH_PRIVATE_KEY="+strings.Trim(string(privKey), "\n"),
		"-e", "MICRO_AUTH_PUBLIC_KEY="+strings.Trim(string(pubKey), "\n"),
		"-e", "MICRO_PROFILE=ci",
		"micro", "server")

	return &ServerDefault{ServerBase{
		cmd:           cmd,
		t:             t,
		envNm:         fname,
		containerName: fname,
		portNum:       proxyPortnum,
		apiPortNum:    apiPortNum,
		opts:          options,
		namespace:     "micro",
	}}
}

func (s *ServerBase) Ports() Ports {
	return Ports{
		Proxy: s.portNum,
		Api:   s.apiPortNum,
	}
}

// error value should not be used but caller should return in the test suite
// in case of error.
func (s *ServerBase) Run() error {
	go func() {
		if err := s.cmd.Start(); err != nil {
			s.t.Fatal(err)
		}
	}()

	// add the environment
	if err := Try("Adding micro env", s.t, func() ([]byte, error) {
		outp, err := exec.Command("micro", "env", "add", s.EnvName(), fmt.Sprintf("127.0.0.1:%v", s.portNum)).CombinedOutput()
		if err != nil {
			return outp, err
		}
		if len(outp) > 0 {
			return outp, errors.New("Not added")
		}

		outp, err = exec.Command("micro", "env").CombinedOutput()
		if err != nil {
			return outp, err
		}
		if !strings.Contains(string(outp), s.EnvName()) {
			return outp, errors.New("Not added")
		}

		return outp, nil
	}, 15*time.Second); err != nil {
		return err
	}

	return nil
}

func (s *ServerDefault) Run() error {
	if err := s.ServerBase.Run(); err != nil {
		return err
	}

	if err := Try("Calling micro server", s.t, func() ([]byte, error) {
		outp, err := exec.Command("micro", s.EnvFlag(), "services").CombinedOutput()
		if !strings.Contains(string(outp), "runtime") ||
			!strings.Contains(string(outp), "registry") ||
			!strings.Contains(string(outp), "broker") ||
			!strings.Contains(string(outp), "config") ||
			!strings.Contains(string(outp), "debug") ||
			!strings.Contains(string(outp), "proxy") ||
			!strings.Contains(string(outp), "auth") ||
			!strings.Contains(string(outp), "store") {
			return outp, errors.New("Not ready")
		}

		return outp, err
<<<<<<< HEAD
	}, 20*time.Second); err != nil {
=======
	}, 60*time.Second); err != nil {
>>>>>>> 00748dda
		return err
	}

	// login to admin account
	if s.opts.Login {
		Login(s, s.t, "default", "password")
	}

	// // generate a new admin account for the env : user=ENV_NAME pass=password
	// req := fmt.Sprintf(`{"id":"%s", "secret":"password", "options":{"namespace":"%s"}}`, s.EnvName(), s.namespace)
	// outp, err := exec.Command("micro", s.EnvFlag(), "call", "go.micro.auth", "Auth.Generate", req).CombinedOutput()
	// if err != nil && !strings.Contains(string(outp), "already exists") { // until auth.Delete is implemented
	// 	s.t.Fatalf("Error generating auth: %s, %s", err, outp)
	// 	return err
	// }

	return nil
}

func (s *ServerBase) Close() {
	// remove the credentials so they aren't reused on next run
	token.Remove(s.EnvName())

	// reset back to the default namespace
	namespace.Set("micro", s.EnvName())

}

func (s *ServerDefault) Close() {
	s.ServerBase.Close()
	exec.Command("docker", "kill", s.containerName).CombinedOutput()
	if s.cmd.Process != nil {
		s.cmd.Process.Signal(syscall.SIGKILL)
	}
}

func (s *ServerBase) EnvFlag() string {
	return fmt.Sprintf("-env=%v", s.EnvName())
}

type T struct {
	counter int
	failed  bool
	format  string
	values  []interface{}
	t       *testing.T
}

// Failed indicate whether the test failed
func (t *T) Failed() bool {
	return t.failed
}

// Expose testing.T
func (t *T) T() *testing.T {
	return t.t
}

// Fatal logs and exits immediately. Assumes it has come from a TrySuite() call. If called from within goroutine it does not immediately exit.
func (t *T) Fatal(values ...interface{}) {
	t.t.Helper()
	t.t.Log(values...)
	t.failed = true
	t.values = values
	doPanic()
}

func (t *T) Log(values ...interface{}) {
	t.t.Helper()
	t.t.Log(values...)
}

// Fatalf logs and exits immediately. Assumes it has come from a TrySuite() call. If called from within goroutine it does not immediately exit.
func (t *T) Fatalf(format string, values ...interface{}) {
	t.t.Helper()
	t.t.Log(fmt.Sprintf(format, values...))
	t.failed = true
	t.values = values
	t.format = format
	doPanic()
}

func doPanic() {
	stack := debug.Stack()
	// if we're not in TrySuite we're doing something funky in a goroutine (probably), don't panic because we won't recover
	if !strings.Contains(string(stack), "TrySuite(") {
		return
	}
	panic(errFatal)
}

func (t *T) Parallel() {
	if t.counter == 0 && isParallel {
		t.t.Parallel()
	}
	t.counter++
}

// New returns a new test framework
func New(te *testing.T) *T {
	return &T{t: te}
}

// TrySuite is designed to retry a TestXX function
func TrySuite(t *testing.T, f func(t *T), times int) {
	t.Helper()
	if len(testFilter) > 0 {
		caller := strings.Split(getFrame(1).Function, ".")[2]
		runit := false
		for _, test := range testFilter {
			if test == caller {
				runit = true
				break
			}
		}
		if !runit {
			t.Skip()
		}
	}

	tee := New(t)
	for i := 0; i < times; i++ {
		wrapF(tee, f)
		if !tee.failed {
			return
		}
		if i != times-1 {
			tee.failed = false
		}
		time.Sleep(200 * time.Millisecond)
	}
	if tee.failed {
		if len(tee.format) > 0 {
			t.Fatalf(tee.format, tee.values...)
		} else {
			t.Fatal(tee.values...)
		}
	}
}

func wrapF(t *T, f func(t *T)) {
	defer func() {
		if r := recover(); r != nil {
			if r != errFatal {
				panic(r)
			}
		}
	}()
	f(t)
}

func Login(serv Server, t *T, email, password string) error {
	return Try("Logging in with "+email, t, func() ([]byte, error) {
		readCmd := exec.Command("micro", serv.EnvFlag(), "login", "--email", email, "--password", password)
		outp, err := readCmd.CombinedOutput()
		if err != nil {
			return outp, err
		}
		if !strings.Contains(string(outp), "Success") {
			return outp, errors.New("Login output does not contain 'Success'")
		}
		return outp, err
	}, 4*time.Second)
}<|MERGE_RESOLUTION|>--- conflicted
+++ resolved
@@ -272,11 +272,7 @@
 		}
 
 		return outp, err
-<<<<<<< HEAD
-	}, 20*time.Second); err != nil {
-=======
 	}, 60*time.Second); err != nil {
->>>>>>> 00748dda
 		return err
 	}
 

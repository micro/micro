--- conflicted
+++ resolved
@@ -1106,7 +1106,6 @@
 		t.Log(string(outp))
 		return
 	}
-<<<<<<< HEAD
 
 	// call the service
 	if err := Try("Calling example", t, func() ([]byte, error) {
@@ -1161,8 +1160,6 @@
 	}, 30*time.Second); err != nil {
 		return
 	}
-=======
->>>>>>> 3d5f078e
 }
 
 func TestRunPrivateGenericRemote(t *testing.T) {

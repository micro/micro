--- conflicted
+++ resolved
@@ -5,6 +5,7 @@
 import (
 	"encoding/json"
 	"errors"
+	"fmt"
 	"io/ioutil"
 	"os"
 	"os/exec"
@@ -583,8 +584,6 @@
 		t.Fatal(string(outp))
 	}
 
-<<<<<<< HEAD
-=======
 	// for tests, update the micro import to use the current version of the code.
 	fname := fmt.Sprintf(makeProt.Dir + "/go.mod")
 	f, err := os.OpenFile(fname, os.O_APPEND|os.O_CREATE|os.O_WRONLY, 0644)
@@ -603,7 +602,6 @@
 	}
 	f.Close()
 
->>>>>>> aad0e272
 	err = os.MkdirAll("../parent/folder/test", 0777)
 	if err != nil {
 		t.Fatal(err)

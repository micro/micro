--- conflicted
+++ resolved
@@ -358,13 +358,8 @@
 		return
 	}
 
-<<<<<<< HEAD
 	if err := try("logger logs", t, func() ([]byte, error) {
 		psCmd := exec.Command("micro", serv.envFlag(), "logs", "logger")
-=======
-	if err := Try("logger logs", t, func() ([]byte, error) {
-		psCmd := exec.Command("micro", serv.EnvFlag(), "logs", "test/service/logger")
->>>>>>> 5561c792
 		outp, err = psCmd.CombinedOutput()
 		if err != nil {
 			return outp, err
@@ -398,13 +393,8 @@
 		return
 	}
 
-<<<<<<< HEAD
 	if err := try("logger logs", t, func() ([]byte, error) {
 		psCmd := exec.Command("micro", serv.envFlag(), "logs", "logger")
-=======
-	if err := Try("logger logs", t, func() ([]byte, error) {
-		psCmd := exec.Command("micro", serv.EnvFlag(), "logs", "micro/micro/test/service/logger")
->>>>>>> 5561c792
 		outp, err = psCmd.CombinedOutput()
 		if err != nil {
 			return outp, err
@@ -439,13 +429,8 @@
 		return
 	}
 
-<<<<<<< HEAD
 	if err := try("logger logs", t, func() ([]byte, error) {
 		psCmd := exec.Command("micro", serv.envFlag(), "logs", "logger")
-=======
-	if err := Try("logger logs", t, func() ([]byte, error) {
-		psCmd := exec.Command("micro", serv.EnvFlag(), "logs", "micro/micro/test/service/logger")
->>>>>>> 5561c792
 		outp, err = psCmd.CombinedOutput()
 		if err != nil {
 			return outp, err
@@ -460,11 +445,7 @@
 	}
 
 	// Test streaming logs
-<<<<<<< HEAD
 	cmd := exec.Command("micro", serv.envFlag(), "logs", "-n", "1", "-f", "logger")
-=======
-	cmd := exec.Command("micro", serv.EnvFlag(), "logs", "-n", "1", "-f", "micro-test-service-logger")
->>>>>>> 5561c792
 
 	time.Sleep(7 * time.Second)
 

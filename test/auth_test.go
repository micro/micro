--- conflicted
+++ resolved
@@ -6,12 +6,8 @@
 	"encoding/json"
 	"errors"
 	"fmt"
-<<<<<<< HEAD
 	"io/ioutil"
 	"net/http"
-	"os/exec"
-=======
->>>>>>> 74c024c2
 	"strings"
 	"testing"
 	"time"
@@ -112,23 +108,9 @@
 
 	// Execute first command in read to wait for store service
 	// to start up
-<<<<<<< HEAD
 	ns, err := namespace.Get(serv.EnvName())
 	if err != nil {
 		t.Fatal(err)
-=======
-	if err := Try("Calling micro auth list rules", t, func() ([]byte, error) {
-		outp, err := cmd.Exec("auth", "list", "rules")
-		if err != nil {
-			return outp, err
-		}
-		if !strings.Contains(string(outp), "default") {
-			return outp, fmt.Errorf("Output should contain default rule")
-		}
-		return outp, nil
-	}, 15*time.Second); err != nil {
-		return
->>>>>>> 74c024c2
 	}
 	t.Log("Namespace is", ns)
 
@@ -157,11 +139,7 @@
 		return
 	}
 
-<<<<<<< HEAD
-	outp, err = exec.Command("micro", serv.EnvFlag(), "auth", "create", "rule", "--access=granted", "--scope=''", "--resource='*:*:*'", "authpublic").CombinedOutput()
-=======
 	outp, err = cmd.Exec("auth", "create", "rule", "--access=granted", "--scope=''", "authpublic")
->>>>>>> 74c024c2
 	if err != nil {
 		t.Fatal(string(outp), err)
 		return

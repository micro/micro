package main

import (
	"fmt"
	"time"

	"github.com/micro/micro/v3/service"
	"github.com/micro/micro/v3/service/config"
)

type keyConfig struct {
	Subkey  string `json:"subkey"`
	Subkey1 int    `json:"subkey1"`
}

type conf struct {
	Key keyConfig `json:"key"`
}

func main() {
	// get a value
	go func() {
		for {
			time.Sleep(time.Second)
			val, err := config.Get("key.subkey")
			fmt.Println("Value of key.subkey: ", val.String(""), err)

			val, err = config.Get("key", config.Secret(true))
			c := conf{}
<<<<<<< HEAD
			val.Scan(&c)
=======
			err = val.Scan(&c.Key)
>>>>>>> 0ef501be
			fmt.Println("Value of key.subkey1: ", c.Key.Subkey1, err)
		}
	}()

	// run the service
	service.Run()
}<|MERGE_RESOLUTION|>--- conflicted
+++ resolved
@@ -25,13 +25,9 @@
 			val, err := config.Get("key.subkey")
 			fmt.Println("Value of key.subkey: ", val.String(""), err)
 
-			val, err = config.Get("key", config.Secret(true))
+			val, _ = config.Get("key", config.Secret(true))
 			c := conf{}
-<<<<<<< HEAD
-			val.Scan(&c)
-=======
 			err = val.Scan(&c.Key)
->>>>>>> 0ef501be
 			fmt.Println("Value of key.subkey1: ", c.Key.Subkey1, err)
 		}
 	}()

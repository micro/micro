--- conflicted
+++ resolved
@@ -22,9 +22,6 @@
 	go func() {
 		for {
 			time.Sleep(time.Second)
-<<<<<<< HEAD
-			fmt.Println("Value of key.subkey: ", config.Get("key", "subkey").String(""))
-=======
 			val, err := config.Get("key.subkey")
 			fmt.Println("Value of key.subkey: ", val.String(""), err)
 
@@ -32,7 +29,6 @@
 			c := conf{}
 			err = val.Scan(&c.Key)
 			fmt.Println("Value of key.subkey1: ", c.Key.Subkey1, err)
->>>>>>> 55fd0156
 		}
 	}()
 

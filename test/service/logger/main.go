--- conflicted
+++ resolved
@@ -7,18 +7,6 @@
 	"github.com/micro/micro/v3/service/logger"
 )
 
-<<<<<<< HEAD
-func init() {
-	go func() {
-		for {
-			logger.Infof("This is a log line %s", time.Now())
-			time.Sleep(2 * time.Second)
-		}
-	}()
-}
-
-=======
->>>>>>> fd5e3561
 func main() {
 	// New Service
 	srv := service.New(

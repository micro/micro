name: Kubernetes profile
on: [push]

jobs:
  test:
    name: Integration tests
    runs-on: ubuntu-latest
    env:
      DOCKER_BUILDKIT: "1"
    steps:
      - name: Checkout
        uses: actions/checkout@v1
      - name: Set up Go 1.15
        uses: actions/setup-go@v2
        with:
          go-version: 1.15
        id: go
      - name: Install Protoc
        uses: arduino/setup-protoc@master

      # http://man7.org/linux/man-pages/man1/date.1.html
      - name: Get Date
        id: get-date
        run: |
          echo "::set-output name=date::$(/bin/date -u "+%Y%m%d")"
        shell: bash
      - name: Enable caching
        uses: actions/cache@v2
        with:
          path: ~/go/pkg/mod
          key: ${{ runner.os }}-go-kind-${{ steps.get-date.outputs.date }}

      # We set up a local docker registry to push to and pull from. We need to set up the Kind cluster to pull from this
      # We don't currently cache this because it doesn't seem to speed up the build
      - name: Setup docker registry
        run: |
          docker run -d -p 5000:5000 --restart=always --name kind-registry -v /tmp/docker-registry:/var/lib/registry registry:2 && npx wait-on tcp:5000

      - name: Build and push micro to local registry
        id: build-push-reg-micro
        run: |
          GOOS=linux GOARCH=amd64 CGO_ENABLED=0 go build
          docker build -f ./test/Dockerfile . -t localhost:5000/micro 
          docker push localhost:5000/micro

<<<<<<< HEAD
    - name: Setup Kind
      uses: engineerd/setup-kind@v0.5.0
      with:
        config: scripts/kind/kind-config.yaml
        version: v0.8.1
    
    - name: Finish Kind registry setup
      run: |
        docker network connect "kind" "kind-registry"
        for node in $(kind get nodes); do kubectl annotate node "${node}" "kind.x-k8s.io/registry=localhost:5000"; done
=======
      - name: Build and push cells to local registry
        id: build-push-reg-cell
        run: |
          DIR=service/runtime/cells/v3
          docker build -f $DIR/Dockerfile $DIR -t localhost:5000/cells:v3
          docker push localhost:5000/cells:v3
>>>>>>> 2fbadd54

      - name: Setup Kind
        uses: engineerd/setup-kind@v0.5.0
        with:
          config: scripts/kind/kind-config.yaml
          version: v0.8.1

      - name: Finish Kind registry setup
        run: |
          docker network connect "kind" "kind-registry"
          for node in $(kind get nodes); do kubectl annotate node "${node}" "kind.x-k8s.io/registry=localhost:5000"; done

      - name: Install the platform
        run: |
          helm repo add micro https://micro.github.io/helm
          helm install micro micro/micro --set image.repo=localhost:5000/micro
          kubectl wait job --all --for=condition=complete -n micro --timeout=120s
          kubectl wait deployment --all --for=condition=available -n micro --timeout=120s

      - name: Install failed, show platform logs
        if: ${{ failure() }}
        run: |
          kubectl get pods -n micro | awk '{print $1}' | xargs -n1 kubectl logs -n micro

      - name: Install micro
        run: go install

      # Finally, we can actually run the tests
      - name: Test micro server
        working-directory: ./test
        env:
          IN_TRAVIS_CI: yes
          IN_HELM_TEST: yes
          GITHUB_PAT: ${{ secrets.MICRO_ACTIONS_PAT }}
        run: |
          go clean -testcache && GOMAXPROCS=4 go test --tags=integration,kind -v -run ./... -timeout 20m<|MERGE_RESOLUTION|>--- conflicted
+++ resolved
@@ -43,25 +43,12 @@
           docker build -f ./test/Dockerfile . -t localhost:5000/micro 
           docker push localhost:5000/micro
 
-<<<<<<< HEAD
-    - name: Setup Kind
-      uses: engineerd/setup-kind@v0.5.0
-      with:
-        config: scripts/kind/kind-config.yaml
-        version: v0.8.1
-    
-    - name: Finish Kind registry setup
-      run: |
-        docker network connect "kind" "kind-registry"
-        for node in $(kind get nodes); do kubectl annotate node "${node}" "kind.x-k8s.io/registry=localhost:5000"; done
-=======
       - name: Build and push cells to local registry
         id: build-push-reg-cell
         run: |
           DIR=service/runtime/cells/v3
           docker build -f $DIR/Dockerfile $DIR -t localhost:5000/cells:v3
           docker push localhost:5000/cells:v3
->>>>>>> 2fbadd54
 
       - name: Setup Kind
         uses: engineerd/setup-kind@v0.5.0

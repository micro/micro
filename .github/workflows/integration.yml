--- conflicted
+++ resolved
@@ -43,15 +43,6 @@
     - name: Install Protoc Gen Go
       run: go get -u github.com/golang/protobuf/protoc-gen-go
 
-<<<<<<< HEAD
-    - name: Preload dependencies
-      run: |
-        GOPROXY=direct go get github.com/micro/services
-        GOPROXY=direct go get github.com/micro/services/helloworld
-        bash -c 'for d in $(find test -name "main.go" | xargs -n 1 dirname); do pushd $d && go get && popd; done'
-
-=======
->>>>>>> 2bc730ad
     - name: Replace CI profile
       id: replace-profile
       run: |

--- conflicted
+++ resolved
@@ -65,17 +65,6 @@
           docker build -f Dockerfile . -t localhost:5000/micro 
           docker push localhost:5000/micro
 
-<<<<<<< HEAD
-    - name: Setup Kind
-      uses: engineerd/setup-kind@v0.5.0
-      with:
-        config: scripts/kind/kind-config.yaml
-        version: v0.8.1
-    - name: Finish Kind registry setup
-      run: |
-        docker network connect "kind" "kind-registry"
-        for node in $(kind get nodes); do kubectl annotate node "${node}" "kind.x-k8s.io/registry=localhost:5000"; done
-=======
       - name: Setup Kind
         uses: engineerd/setup-kind@v0.5.0
         with:
@@ -85,7 +74,6 @@
         run: |
           docker network connect "kind" "kind-registry"
           for node in $(kind get nodes); do kubectl annotate node "${node}" "kind.x-k8s.io/registry=localhost:5000"; done
->>>>>>> 2fbadd54
 
       - name: Update the image
         run: |

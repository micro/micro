--- conflicted
+++ resolved
@@ -96,21 +96,6 @@
 {{end}}
 {{ define "style" }}
 .service { border-radius: 100px; }
-<<<<<<< HEAD
-=======
-.search {
-  border-radius: 0;
-  border: 0;
-  box-shadow: none;
-  border-bottom: 1px solid whitesmoke;
-}
-.search:focus {
-  border-color: transparent;
-  outline: 0;
-  box-shadow: none;
-  border-bottom: 1px solid whitesmoke;
-}
->>>>>>> 86af5e95
 {{end}}
 {{ define "head" }}{{end}}
 {{ define "script" }}{{end}}

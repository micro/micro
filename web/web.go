// Package web is a web dashboard
package web

import (
	"encoding/json"
	"fmt"
	"html/template"
	"net/http"
	"net/http/httputil"
	"regexp"
	"sort"
	"strings"
	"time"

	"github.com/gorilla/mux"
	"github.com/micro/cli"
	"github.com/micro/go-api/server"
	"github.com/micro/go-log"
	"github.com/micro/go-micro"
	"github.com/micro/go-micro/cmd"
	"github.com/micro/go-micro/registry"
	"github.com/micro/go-micro/selector"
	"github.com/micro/go-micro/selector/cache"
	"github.com/micro/micro/internal/handler"
	"github.com/micro/micro/internal/helper"
	"github.com/micro/micro/internal/stats"
	"github.com/micro/micro/plugin"
	"github.com/serenize/snaker"
	"github.com/Jeffail/gabs"
)

var (
	re = regexp.MustCompile("^[a-zA-Z0-9]+$")
	// Default server name
	Name = "go.micro.web"
	// Default address to bind to
	Address = ":8082"
	// The namespace to serve
	// Example:
	// Namespace + /[Service]/foo/bar
	// Host: Namespace.Service Endpoint: /foo/bar
	Namespace = "go.micro.web"
	// Base path sent to web service.
	// This is stripped from the request path
	// Allows the web service to define absolute paths
	BasePathHeader = "X-Micro-Web-Base-Path"
	// CORS specifies the hosts to allow for CORS
	CORS     = map[string]bool{"*": true}
	statsURL string
)

type srv struct {
	*mux.Router
}

func (s *srv) ServeHTTP(w http.ResponseWriter, r *http.Request) {
	if origin := r.Header.Get("Origin"); CORS[origin] {
		w.Header().Set("Access-Control-Allow-Origin", origin)
	} else if len(origin) > 0 && CORS["*"] {
		w.Header().Set("Access-Control-Allow-Origin", origin)
	}

	w.Header().Set("Access-Control-Allow-Methods", "POST, GET, OPTIONS, PUT, DELETE")
	w.Header().Set("Access-Control-Allow-Headers", "Content-Type, Content-Length, Accept-Encoding, X-CSRF-Token, Authorization")
	w.Header().Set("Access-Control-Allow-Credentials", "true")

	if r.Method == "OPTIONS" {
		return
	}

	s.Router.ServeHTTP(w, r)
}

func (s *srv) proxy() http.Handler {
	sel := cache.NewSelector(
		selector.Registry((*cmd.DefaultOptions().Registry)),
	)

	director := func(r *http.Request) {
		kill := func() {
			r.URL.Host = ""
			r.URL.Path = ""
			r.URL.Scheme = ""
			r.Host = ""
			r.RequestURI = ""
		}

		parts := strings.Split(r.URL.Path, "/")
		if len(parts) < 2 {
			kill()
			return
		}
		if !re.MatchString(parts[1]) {
			kill()
			return
		}
		next, err := sel.Select(Namespace + "." + parts[1])
		if err != nil {
			kill()
			return
		}

		s, err := next()
		if err != nil {
			kill()
			return
		}

		r.Header.Set(BasePathHeader, "/"+parts[1])
		r.URL.Host = fmt.Sprintf("%s:%d", s.Address, s.Port)
		r.URL.Path = "/" + strings.Join(parts[2:], "/")
		r.URL.Scheme = "http"
		r.Host = r.URL.Host
	}

	return &proxy{
		Default:  &httputil.ReverseProxy{Director: director},
		Director: director,
	}
}

func format(v *registry.Value) string {
	if v == nil || len(v.Values) == 0 {
		return "{}"
	}
	var f []string
	for _, k := range v.Values {
		f = append(f, formatEndpoint(k, 0))
	}
	return fmt.Sprintf("{\n%s}", strings.Join(f, ""))
}

func formatEndpoint(v *registry.Value, r int) string {
	// default format is tabbed plus the value plus new line
	fparts := []string{"", "%s %s", "\n"}
	for i := 0; i < r+1; i++ {
		fparts[0] += "\t"
	}
	// its just a primitive of sorts so return
	if len(v.Values) == 0 {
		return fmt.Sprintf(strings.Join(fparts, ""), snaker.CamelToSnake(v.Name), v.Type)
	}

	// this thing has more things, it's complex
	fparts[1] += " {"

	vals := []interface{}{snaker.CamelToSnake(v.Name), v.Type}

	for _, val := range v.Values {
		fparts = append(fparts, "%s")
		vals = append(vals, formatEndpoint(val, r+1))
	}

	// at the end
	l := len(fparts) - 1
	for i := 0; i < r+1; i++ {
		fparts[l] += "\t"
	}
	fparts = append(fparts, "}\n")

	return fmt.Sprintf(strings.Join(fparts, ""), vals...)
}

func faviconHandler(w http.ResponseWriter, r *http.Request) {
	return
}

func cliHandler(w http.ResponseWriter, r *http.Request) {
	render(w, r, cliTemplate, nil)
}

func indexHandler(w http.ResponseWriter, r *http.Request) {
	services, err := (*cmd.DefaultOptions().Registry).ListServices()
	if err != nil {
		http.Error(w, "Error occurred:"+err.Error(), 500)
		return
	}

	var webServices []string
	for _, s := range services {
		if strings.Index(s.Name, Namespace) == 0 && len(strings.TrimPrefix(s.Name, Namespace)) > 0 {
			webServices = append(webServices, strings.Replace(s.Name, Namespace+".", "", 1))
		}
	}

	sort.Strings(webServices)

	type templateData struct {
		HasWebServices bool
		WebServices    []string
	}

	data := templateData{len(webServices) > 0, webServices}
	render(w, r, indexTemplate, data)
}

func registryHandler(w http.ResponseWriter, r *http.Request) {
	r.ParseForm()
	svc := r.Form.Get("service")

	if len(svc) > 0 {
		s, err := (*cmd.DefaultOptions().Registry).GetService(svc)
		if err != nil {
			http.Error(w, "Error occurred:"+err.Error(), 500)
			return
		}

		if len(s) == 0 {
			http.Error(w, "Not found", 404)
			return
		}

		if r.Header.Get("Content-Type") == "application/json" {
			b, err := json.Marshal(map[string]interface{}{
				"services": s,
			})
			if err != nil {
				http.Error(w, "Error occurred:"+err.Error(), 500)
				return
			}
			w.Header().Set("Content-Type", "application/json")
			w.Write(b)
			return
		}

		render(w, r, serviceTemplate, s)
		return
	}

	services, err := (*cmd.DefaultOptions().Registry).ListServices()
	if err != nil {
		http.Error(w, "Error occurred:"+err.Error(), 500)
		return
	}

	sort.Sort(sortedServices{services})

	if r.Header.Get("Content-Type") == "application/json" {
		b, err := json.Marshal(map[string]interface{}{
			"services": services,
		})
		if err != nil {
			http.Error(w, "Error occurred:"+err.Error(), 500)
			return
		}
		w.Header().Set("Content-Type", "application/json")
		w.Write(b)
		return
	}

	render(w, r, registryTemplate, services)
}

func callHandler(w http.ResponseWriter, r *http.Request) {
	services, err := (*cmd.DefaultOptions().Registry).ListServices()
	if err != nil {
		http.Error(w, "Error occurred:"+err.Error(), 500)
		return
	}

	sort.Sort(sortedServices{services})

	type endpointResult struct {
		Endpoint    *registry.Endpoint
		RequestJSON string
	}

	serviceMap := make(map[string][]*endpointResult)
	for _, service := range services {
		s, err := (*cmd.DefaultOptions().Registry).GetService(service.Name)
		if err != nil {
			continue
		}
		if len(s) == 0 {
			continue
		}
		endpointResults := []*endpointResult{}
		for _, ep := range s[0].Endpoints {
			endpointResults = append(endpointResults, &endpointResult{
				Endpoint: ep,
				RequestJSON: "tbc",
			})
		}
		serviceMap[service.Name] = endpointResults
	}

	if r.Header.Get("Content-Type") == "application/json" {
		b, err := json.Marshal(map[string]interface{}{
			"services": services,
		})
		if err != nil {
			http.Error(w, "Error occurred:"+err.Error(), 500)
			return
		}
		w.Header().Set("Content-Type", "application/json")
		w.Write(b)
		return
	}

<<<<<<< HEAD
	for serviceName, endpoints := range serviceMap {
		for endpointName, ep := range endpoints {
			jsonObj := gabs.New()

			var printvals = func (vals []*registry.Value, levels []string) {}
			printvals = func (vals []*registry.Value, levels []string) {
				for _, val := range vals {
					if val.Name == "createdAt" ||
						val.Name == "updatedAt" ||
						val.Name == "deletedAt" ||
						val.Name == "createdOn" ||
						val.Name == "updatedOn" ||
						val.Name == "deletedOn" ||
						val.Name == "dateCreated" ||
						val.Name == "dateUpdated" ||
						val.Name == "dateDeleted" ||
						val.Name == "includes" {
							continue
					}

					ls := levels
					ls = append(ls, strings.ToLower(val.Name[0:1]) + val.Name[1:])

					if len(val.Values) > 0 {
						printvals(val.Values, ls)
					} else {
						jsonObj.Set("", ls...)
					}
				}
			}

			printvals(ep.Endpoint.Request.Values, []string{})
			serviceMap[serviceName][endpointName].RequestJSON = jsonObj.StringIndent("", "  ")
		}
	}

	render(w, r, queryTemplate, serviceMap)
=======
	render(w, r, callTemplate, serviceMap)
>>>>>>> 12cddca9
}

func render(w http.ResponseWriter, r *http.Request, tmpl string, data interface{}) {
	t, err := template.New("template").Funcs(template.FuncMap{
		"format": format,
	}).Parse(layoutTemplate)
	if err != nil {
		http.Error(w, "Error occurred:"+err.Error(), 500)
		return
	}
	t, err = t.Parse(tmpl)
	if err != nil {
		http.Error(w, "Error occurred:"+err.Error(), 500)
		return
	}

	if err := t.ExecuteTemplate(w, "layout", map[string]interface{}{
		"StatsURL": statsURL,
		"Results":  data,
	}); err != nil {
		http.Error(w, "Error occurred:"+err.Error(), 500)
	}
}

func run(ctx *cli.Context) {
	if len(ctx.GlobalString("server_name")) > 0 {
		Name = ctx.GlobalString("server_name")
	}
	if len(ctx.String("address")) > 0 {
		Address = ctx.String("address")
	}
	if len(ctx.String("namespace")) > 0 {
		Namespace = ctx.String("namespace")
	}
	if len(ctx.String("cors")) > 0 {
		origins := make(map[string]bool)
		for _, origin := range strings.Split(ctx.String("cors"), ",") {
			origins[origin] = true
		}
		CORS = origins
	}

	// Init plugins
	for _, p := range Plugins() {
		p.Init(ctx)
	}

	var h http.Handler
	r := mux.NewRouter()
	s := &srv{r}
	h = s

	if ctx.GlobalBool("enable_stats") {
		statsURL = "/stats"
		st := stats.New()
		s.HandleFunc("/stats", st.StatsHandler)
		h = st.ServeHTTP(s)
		st.Start()
		defer st.Stop()
	}

	s.HandleFunc("/registry", registryHandler)
	s.HandleFunc("/rpc", handler.RPC)
	s.HandleFunc("/cli", cliHandler)
	s.HandleFunc("/call", callHandler)
	s.HandleFunc("/favicon.ico", faviconHandler)
	s.PathPrefix("/{service:[a-zA-Z0-9]+}").Handler(s.proxy())
	s.HandleFunc("/", indexHandler)

	var opts []server.Option

	if ctx.GlobalBool("enable_acme") {
		hosts := helper.ACMEHosts(ctx)
		opts = append(opts, server.EnableACME(true))
		opts = append(opts, server.ACMEHosts(hosts...))
	} else if ctx.GlobalBool("enable_tls") {
		config, err := helper.TLSConfig(ctx)
		if err != nil {
			fmt.Println(err.Error())
			return
		}

		opts = append(opts, server.EnableTLS(true))
		opts = append(opts, server.TLSConfig(config))
	}

	// reverse wrap handler
	plugins := append(Plugins(), plugin.Plugins()...)
	for i := len(plugins); i > 0; i-- {
		h = plugins[i-1].Handler()(h)
	}

	srv := server.NewServer(Address)
	srv.Init(opts...)
	srv.Handle("/", h)

	// Initialise Server
	service := micro.NewService(
		micro.Name(Name),
		micro.RegisterTTL(
			time.Duration(ctx.GlobalInt("register_ttl"))*time.Second,
		),
		micro.RegisterInterval(
			time.Duration(ctx.GlobalInt("register_interval"))*time.Second,
		),
	)

	if err := srv.Start(); err != nil {
		log.Fatal(err)
	}

	// Run server
	if err := service.Run(); err != nil {
		log.Fatal(err)
	}

	if err := srv.Stop(); err != nil {
		log.Fatal(err)
	}
}

func Commands() []cli.Command {
	command := cli.Command{
		Name:  "web",
		Usage: "Run the micro web app",
		Action: func(c *cli.Context) {
			run(c)
		},
		Flags: []cli.Flag{
			cli.StringFlag{
				Name:   "address",
				Usage:  "Set the web UI address e.g 0.0.0.0:8082",
				EnvVar: "MICRO_WEB_ADDRESS",
			},
			cli.StringFlag{
				Name:   "namespace",
				Usage:  "Set the namespace used by the Web proxy e.g. com.example.web",
				EnvVar: "MICRO_WEB_NAMESPACE",
			},
			cli.StringFlag{
				Name:   "cors",
				Usage:  "Comma separated whitelist of allowed origins for CORS",
				EnvVar: "MICRO_WEB_CORS",
			},
		},
	}

	for _, p := range Plugins() {
		if cmds := p.Commands(); len(cmds) > 0 {
			command.Subcommands = append(command.Subcommands, cmds...)
		}

		if flags := p.Flags(); len(flags) > 0 {
			command.Flags = append(command.Flags, flags...)
		}
	}

	return []cli.Command{command}
}<|MERGE_RESOLUTION|>--- conflicted
+++ resolved
@@ -297,7 +297,6 @@
 		return
 	}
 
-<<<<<<< HEAD
 	for serviceName, endpoints := range serviceMap {
 		for endpointName, ep := range endpoints {
 			jsonObj := gabs.New()
@@ -335,9 +334,6 @@
 	}
 
 	render(w, r, queryTemplate, serviceMap)
-=======
-	render(w, r, callTemplate, serviceMap)
->>>>>>> 12cddca9
 }
 
 func render(w http.ResponseWriter, r *http.Request, tmpl string, data interface{}) {

package wrapper

import (
	"context"
	"reflect"
	"strings"

	goauth "github.com/micro/go-micro/v3/auth"
	"github.com/micro/go-micro/v3/client"
	"github.com/micro/go-micro/v3/debug/trace"
	"github.com/micro/micro/v3/service/errors"
	"github.com/micro/go-micro/v3/metadata"
	"github.com/micro/go-micro/v3/server"
	"github.com/micro/micro/v3/internal/namespace"
	"github.com/micro/micro/v3/service/auth"
	muclient "github.com/micro/micro/v3/service/client"
	"github.com/micro/micro/v3/service/debug"
)

type authWrapper struct {
	client.Client
}

func (a *authWrapper) Call(ctx context.Context, req client.Request, rsp interface{}, opts ...client.CallOption) error {
	ctx = a.wrapContext(ctx, opts...)
	return a.Client.Call(ctx, req, rsp, opts...)
}

func (a *authWrapper) Stream(ctx context.Context, req client.Request, opts ...client.CallOption) (client.Stream, error) {
	ctx = a.wrapContext(ctx, opts...)
	return a.Client.Stream(ctx, req, opts...)
}

func (a *authWrapper) wrapContext(ctx context.Context, opts ...client.CallOption) context.Context {
	// parse the options
	var options client.CallOptions
	for _, o := range opts {
		o(&options)
	}

	// check to see if the authorization header has already been set.
	// We dont't override the header unless the ServiceToken option has
	// been specified or the header wasn't provided
	if _, ok := metadata.Get(ctx, "Authorization"); ok && !options.ServiceToken {
		return ctx
	}
	if !options.ServiceToken {
		return ctx
	}

	// set the namespace header if it has not been set (e.g. on a service to service request)
	authOpts := auth.DefaultAuth.Options()
	if _, ok := metadata.Get(ctx, "Micro-Namespace"); !ok {
		ctx = metadata.Set(ctx, "Micro-Namespace", authOpts.Issuer)
	}

	// check to see if we have a valid access token
	if authOpts.Token != nil && !authOpts.Token.Expired() {
		ctx = metadata.Set(ctx, "Authorization", goauth.BearerScheme+authOpts.Token.AccessToken)
		return ctx
	}

	// call without an auth token
	return ctx
}

// AuthClient wraps requests with the auth header
func AuthClient(c client.Client) client.Client {
	return &authWrapper{c}
}

// AuthHandler wraps a server handler to perform auth
func AuthHandler() server.HandlerWrapper {
	return func(h server.HandlerFunc) server.HandlerFunc {
		return func(ctx context.Context, req server.Request, rsp interface{}) error {
<<<<<<< HEAD
			// get the auth.Auth interface
			a := muauth.DefaultAuth
=======
>>>>>>> 13851fb1
			// Extract the token if the header is present. We will inspect the token regardless of if it's
			// present or not since noop auth will return a blank account upon Inspecting a blank token.
			var token string
			if header, ok := metadata.Get(ctx, "Authorization"); ok {
				// Ensure the correct scheme is being used
				if !strings.HasPrefix(header, goauth.BearerScheme) {
					return errors.Unauthorized(req.Service(), "invalid authorization header. expected Bearer schema")
				}

				// Strip the bearer scheme prefix
				token = strings.TrimPrefix(header, goauth.BearerScheme)
			}

			// Inspect the token and decode an account
			account, _ := auth.Inspect(token)

			// ensure only accounts with the correct namespace can access this namespace,
			// since the auth package will verify access below, and some endpoints could
			// be public, we allow nil accounts access using the namespace.Public option.
			ns := auth.DefaultAuth.Options().Issuer
			err := namespace.Authorize(ctx, ns, namespace.Public(ns))
			if err == namespace.ErrForbidden {
				return errors.Forbidden(req.Service(), err.Error())
			} else if err != nil {
				return errors.InternalServerError(req.Service(), err.Error())
			}

			// construct the resource
			res := &goauth.Resource{
				Type:     "service",
				Name:     req.Service(),
				Endpoint: req.Endpoint(),
			}

			// Verify the caller has access to the resource.
			err = auth.Verify(account, res, goauth.VerifyNamespace(ns))
			if err == goauth.ErrForbidden && account != nil {
				return errors.Forbidden(req.Service(), "Forbidden call made to %v:%v by %v", req.Service(), req.Endpoint(), account.ID)
			} else if err == goauth.ErrForbidden {
				return errors.Unauthorized(req.Service(), "Unauthorized call made to %v:%v", req.Service(), req.Endpoint())
			} else if err != nil {
				return errors.InternalServerError(req.Service(), "Error authorizing request: %v", err)
			}

			// There is an account, set it in the context
			if account != nil {
				ctx = goauth.ContextWithAccount(ctx, account)
			}

			// The user is authorised, allow the call
			return h(ctx, req, rsp)
		}
	}
}

type fromServiceWrapper struct {
	client.Client

	// headers to inject
	headers metadata.Metadata
}

var (
	HeaderPrefix = "Micro-"
)

func (f *fromServiceWrapper) setHeaders(ctx context.Context) context.Context {
	// don't overwrite keys
	return metadata.MergeContext(ctx, f.headers, false)
}

func (f *fromServiceWrapper) Call(ctx context.Context, req client.Request, rsp interface{}, opts ...client.CallOption) error {
	ctx = f.setHeaders(ctx)
	return f.Client.Call(ctx, req, rsp, opts...)
}

func (f *fromServiceWrapper) Stream(ctx context.Context, req client.Request, opts ...client.CallOption) (client.Stream, error) {
	ctx = f.setHeaders(ctx)
	return f.Client.Stream(ctx, req, opts...)
}

func (f *fromServiceWrapper) Publish(ctx context.Context, p client.Message, opts ...client.PublishOption) error {
	ctx = f.setHeaders(ctx)
	return f.Client.Publish(ctx, p, opts...)
}

// FromService wraps a client to inject service and auth metadata
func FromService(name string, c client.Client) client.Client {
	return &fromServiceWrapper{
		c,
		metadata.Metadata{
			HeaderPrefix + "From-Service": name,
		},
	}
}

// HandlerStats wraps a server handler to generate request/error stats
func HandlerStats() server.HandlerWrapper {
	// return a handler wrapper
	return func(h server.HandlerFunc) server.HandlerFunc {
		// return a function that returns a function
		return func(ctx context.Context, req server.Request, rsp interface{}) error {
			// execute the handler
			err := h(ctx, req, rsp)
			// record the stats
			debug.DefaultStats.Record(err)
			// return the error
			return err
		}
	}
}

type traceWrapper struct {
	client.Client
}

func (c *traceWrapper) Call(ctx context.Context, req client.Request, rsp interface{}, opts ...client.CallOption) error {
	newCtx, s := debug.DefaultTracer.Start(ctx, req.Service()+"."+req.Endpoint())

	s.Type = trace.SpanTypeRequestOutbound
	err := c.Client.Call(newCtx, req, rsp, opts...)
	if err != nil {
		s.Metadata["error"] = err.Error()
	}

	// finish the trace
	debug.DefaultTracer.Finish(s)

	return err
}

// TraceCall is a call tracing wrapper
func TraceCall(c client.Client) client.Client {
	return &traceWrapper{
		Client: c,
	}
}

// TraceHandler wraps a server handler to perform tracing
func TraceHandler() server.HandlerWrapper {
	// return a handler wrapper
	return func(h server.HandlerFunc) server.HandlerFunc {
		// return a function that returns a function
		return func(ctx context.Context, req server.Request, rsp interface{}) error {
			// don't store traces for debug
			if strings.HasPrefix(req.Endpoint(), "Debug.") {
				return h(ctx, req, rsp)
			}

			// get the span
			newCtx, s := debug.DefaultTracer.Start(ctx, req.Service()+"."+req.Endpoint())
			s.Type = trace.SpanTypeRequestInbound

			err := h(newCtx, req, rsp)
			if err != nil {
				s.Metadata["error"] = err.Error()
			}

			// finish
			debug.DefaultTracer.Finish(s)

			return err
		}
	}
}

type cacheWrapper struct {
	client.Client
}

// Call executes the request. If the CacheExpiry option was set, the response will be cached using
// a hash of the metadata and request as the key.
func (c *cacheWrapper) Call(ctx context.Context, req client.Request, rsp interface{}, opts ...client.CallOption) error {
	// parse the options
	var options client.CallOptions
	for _, o := range opts {
		o(&options)
	}

	// if the client doesn't have a cacbe setup don't continue
	cache := muclient.DefaultClient.Options().Cache
	if cache == nil {
		return c.Client.Call(ctx, req, rsp, opts...)
	}

	// if the cache expiry is not set, execute the call without the cache
	if options.CacheExpiry == 0 {
		return c.Client.Call(ctx, req, rsp, opts...)
	}

	// if the response is nil don't call the cache since we can't assign the response
	if rsp == nil {
		return c.Client.Call(ctx, req, rsp, opts...)
	}

	// check to see if there is a response cached, if there is assign it
	if r, ok := cache.Get(ctx, req); ok {
		val := reflect.ValueOf(rsp).Elem()
		val.Set(reflect.ValueOf(r).Elem())
		return nil
	}

	// don't cache the result if there was an error
	if err := c.Client.Call(ctx, req, rsp, opts...); err != nil {
		return err
	}

	// set the result in the cache
	cache.Set(ctx, req, rsp, options.CacheExpiry)
	return nil
}

// CacheClient wraps requests with the cache wrapper
func CacheClient(c client.Client) client.Client {
	return &cacheWrapper{c}
}<|MERGE_RESOLUTION|>--- conflicted
+++ resolved
@@ -73,11 +73,6 @@
 func AuthHandler() server.HandlerWrapper {
 	return func(h server.HandlerFunc) server.HandlerFunc {
 		return func(ctx context.Context, req server.Request, rsp interface{}) error {
-<<<<<<< HEAD
-			// get the auth.Auth interface
-			a := muauth.DefaultAuth
-=======
->>>>>>> 13851fb1
 			// Extract the token if the header is present. We will inspect the token regardless of if it's
 			// present or not since noop auth will return a blank account upon Inspecting a blank token.
 			var token string

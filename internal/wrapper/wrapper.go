--- conflicted
+++ resolved
@@ -15,10 +15,7 @@
 	muclient "github.com/micro/micro/v3/service/client"
 	"github.com/micro/micro/v3/service/debug"
 	"github.com/micro/micro/v3/service/errors"
-<<<<<<< HEAD
-=======
 	muserver "github.com/micro/micro/v3/service/server"
->>>>>>> 00748dda
 )
 
 type authWrapper struct {
@@ -42,15 +39,8 @@
 		o(&options)
 	}
 
-<<<<<<< HEAD
 	// We dont't override the header unless the AuthToken option has been specified
 	if !options.AuthToken {
-=======
-	// check to see if the authorization header has already been set.
-	// We dont't override the header unless the AuthToken option has
-	// been specified or the header wasn't provided
-	if _, ok := metadata.Get(ctx, "Authorization"); ok && !options.AuthToken {
->>>>>>> 00748dda
 		return ctx
 	}
 

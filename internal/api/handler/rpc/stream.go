// Copyright 2020 Asim Aslam
//
// Licensed under the Apache License, Version 2.0 (the "License");
// you may not use this file except in compliance with the License.
// You may obtain a copy of the License at
//
//     https://www.apache.org/licenses/LICENSE-2.0
//
// Unless required by applicable law or agreed to in writing, software
// distributed under the License is distributed on an "AS IS" BASIS,
// WITHOUT WARRANTIES OR CONDITIONS OF ANY KIND, either express or implied.
// See the License for the specific language governing permissions and
// limitations under the License.
//
// Original source: github.com/micro/go-micro/v3/api/handler/rpc/stream.go

package rpc

import (
	"bytes"
	"context"
	"encoding/json"
	"fmt"
	"net/http"
	"strings"
	"time"

	"github.com/gorilla/websocket"
	raw "github.com/micro/micro/v3/internal/codec/bytes"
	"github.com/micro/micro/v3/internal/router"
	"github.com/micro/micro/v3/service/api"
	"github.com/micro/micro/v3/service/client"
	"github.com/micro/micro/v3/service/logger"
)

const (
	// Time allowed to write a message to the client.
	writeWait = 10 * time.Second

	// Time allowed to read the next pong message from the client.
	pongWait = 60 * time.Second

	// Send pings to client with this period. Must be less than pongWait.
	pingPeriod = 15 * time.Second

	// Maximum message size allowed from client.
	maxMessageSize = 512
)

var upgrader = websocket.Upgrader{
	ReadBufferSize:  1024,
	WriteBufferSize: 1024,
	CheckOrigin: func(r *http.Request) bool {
		return true
	},
}

func serveStream(ctx context.Context, w http.ResponseWriter, r *http.Request, service *api.Service, c client.Client) {
	// serve as websocket if thats the case
	if isWebSocket(r) {
		serveWebsocket(ctx, w, r, service, c)
		return
	}

	ct := r.Header.Get("Content-Type")
	// Strip charset from Content-Type (like `application/json; charset=UTF-8`)
	if idx := strings.IndexRune(ct, ';'); idx >= 0 {
		ct = ct[:idx]
	}

	payload, err := requestPayload(r)
	if err != nil {
		if logger.V(logger.ErrorLevel, logger.DefaultLogger) {
			logger.Error(err)
		}
		return
	}

	var request interface{}
	if !bytes.Equal(payload, []byte(`{}`)) {
		switch ct {
		case "application/json", "":
			m := json.RawMessage(payload)
			request = &m
		default:
			request = &raw.Frame{Data: payload}
		}
	}

	// we always need to set content type for message
	if ct == "" {
		ct = "application/json"
	}
	req := c.NewRequest(
		service.Name,
		service.Endpoint.Name,
		request,
		client.WithContentType(ct),
		client.StreamingRequest(),
	)

	// create custom router
	callOpt := client.WithRouter(router.New(service.Services))

	// create a new stream
	stream, err := c.Stream(ctx, req, callOpt)
	if err != nil {
		if logger.V(logger.ErrorLevel, logger.DefaultLogger) {
			logger.Error(err)
		}
		return
	}

	if request != nil {
		if err = stream.Send(request); err != nil {
			if logger.V(logger.ErrorLevel, logger.DefaultLogger) {
				logger.Error(err)
			}
			return
		}
	}

	rsp := stream.Response()

	// receive from stream and send to client
	for {
		select {
		case <-ctx.Done():
			return
		case <-stream.Context().Done():
			return
		default:
			// read backend response body
			buf, err := rsp.Read()
			if err != nil {
				// wants to avoid import  grpc/status.Status
				if strings.Contains(err.Error(), "context canceled") {
					return
				}
				if logger.V(logger.ErrorLevel, logger.DefaultLogger) {
					logger.Error(err)
				}
				return
			}

			// send the buffer
			_, err = fmt.Fprint(w, string(buf))
			if err != nil {
				if logger.V(logger.ErrorLevel, logger.DefaultLogger) {
					logger.Error(err)
				}
			}

			// flush it
			flusher, ok := w.(http.Flusher)
			if ok {
				flusher.Flush()
			}
		}
	}
}

type stream struct {
	// message type requested (binary or text)
	messageType int
	// request context
	ctx context.Context
	// the websocket connection.
	conn *websocket.Conn
	// the downstream connection.
	stream client.Stream
}

<<<<<<< HEAD
func (s *stream) write() {
	ticker := time.NewTicker(pingPeriod)
	defer func() {
		ticker.Stop()
		s.conn.Close()
	}()
=======
	// check proto from request
	switch ct {
	case "application/octet-stream":
		op = ws.OpBinary
	default:
		op = ws.OpText
	}
>>>>>>> 0878fc71

	msgs := make(chan []byte)
	go func() {
		rsp := s.stream.Response()
		for {
			bytes, err := rsp.Read()
			if err != nil {
				return
			}
			msgs <- bytes
		}
	}()

	for {
		select {
		case <-s.ctx.Done():
			return
		case <-s.stream.Context().Done():
			s.conn.WriteMessage(websocket.CloseMessage, []byte{})
			return
		case <-ticker.C:
			s.conn.SetWriteDeadline(time.Now().Add(writeWait))
			if err := s.conn.WriteMessage(websocket.PingMessage, nil); err != nil {
				return
			}
		case msg := <-msgs:
			// read response body
			s.conn.SetWriteDeadline(time.Now().Add(writeWait))
			w, err := s.conn.NextWriter(s.messageType)
			if err != nil {
				return
			}
			if _, err := w.Write(msg); err != nil {
				return
			}
			if err := w.Close(); err != nil {
				return
			}
		}
	}
}

func (s *stream) read() {
	defer func() {
		s.conn.Close()
	}()
	s.conn.SetReadLimit(maxMessageSize)
	s.conn.SetReadDeadline(time.Now().Add(pongWait))
	s.conn.SetPongHandler(func(string) error { s.conn.SetReadDeadline(time.Now().Add(pongWait)); return nil })

	for {
		_, msg, err := s.conn.ReadMessage()
		if err != nil {
			if websocket.IsUnexpectedCloseError(err, websocket.CloseGoingAway, websocket.CloseAbnormalClosure) {
				if logger.V(logger.ErrorLevel, logger.DefaultLogger) {
					logger.Error(err)
				}
			}
			return
		}

<<<<<<< HEAD
		var request interface{}
		switch s.messageType {
		case websocket.TextMessage:
			m := json.RawMessage(msg)
=======
	var request interface{}
	if len(payload) > 0 && !bytes.Equal(payload, []byte(`{}`)) {
		switch ct {
		case "application/json", "":
			m := json.RawMessage(payload)
>>>>>>> 0878fc71
			request = &m
		default:
			request = &raw.Frame{Data: msg}
		}

		if err := s.stream.Send(request); err != nil {
			if logger.V(logger.ErrorLevel, logger.DefaultLogger) {
				logger.Error(err)
			}
			return
		}
	}
}

// serveWebsocket will stream rpc back over websockets assuming json
func serveWebsocket(ctx context.Context, w http.ResponseWriter, r *http.Request, service *api.Service, c client.Client) {
	conn, err := upgrader.Upgrade(w, r, nil)
	if err != nil {
		if logger.V(logger.ErrorLevel, logger.DefaultLogger) {
			logger.Error(err)
		}
		return
	}

	// determine the content type
	ct := r.Header.Get("Content-Type")
	// strip charset from Content-Type (like `application/json; charset=UTF-8`)
	if idx := strings.IndexRune(ct, ';'); idx >= 0 {
		ct = ct[:idx]
	}
	if len(ct) == 0 {
		ct = "application/json"
	}

<<<<<<< HEAD
	// create stream
	req := c.NewRequest(service.Name, service.Endpoint.Name, nil, client.WithContentType(ct), client.StreamingRequest())
	str, err := c.Stream(ctx, req, client.WithRouter(router.New(service.Services)))
	if err != nil {
		if logger.V(logger.ErrorLevel, logger.DefaultLogger) {
			logger.Error(err)
=======
	go writeLoop(rw, stream)

	rsp := stream.Response()

	// receive from stream and send to client
	for {
		select {
		case <-ctx.Done():
			return
		case <-stream.Context().Done():
			return
		default:
			// read backend response body
			buf, err := rsp.Read()
			if err != nil {
				// wants to avoid import  grpc/status.Status
				if strings.Contains(err.Error(), "context canceled") {
					return
				}
				if logger.V(logger.ErrorLevel, logger.DefaultLogger) {
					logger.Error(err)
				}
				return
			}

			// write the response
			if err := wsutil.WriteServerMessage(rw, op, buf); err != nil {
				if logger.V(logger.ErrorLevel, logger.DefaultLogger) {
					logger.Error(err)
				}
				return
			}
			if err := rw.Flush(); err != nil {
				if logger.V(logger.ErrorLevel, logger.DefaultLogger) {
					logger.Error(err)
				}
				return
			}
>>>>>>> 0878fc71
		}
		return
	}

	// determine the message type
	msgType := websocket.BinaryMessage
	if ct == "application/json" {
		msgType = websocket.TextMessage
	}

	// Allow collection of memory referenced by the caller by doing all work in
	// new goroutines.
	s := stream{ctx: ctx, conn: conn, stream: str, messageType: msgType}
	go s.write()
	s.read()
}

func isStream(r *http.Request, srv *api.Service) bool {
	// check if the endpoint supports streaming
	for _, service := range srv.Services {
		for _, ep := range service.Endpoints {
			// skip if it doesn't match the name
			if ep.Name != srv.Endpoint.Name {
				continue
			}
			// matched if the name
			if v := ep.Metadata["stream"]; v == "true" {
				return true
			}
		}
	}

	return false
}

func isWebSocket(r *http.Request) bool {
	contains := func(key, val string) bool {
		vv := strings.Split(r.Header.Get(key), ",")
		for _, v := range vv {
			if val == strings.ToLower(strings.TrimSpace(v)) {
				return true
			}
		}
		return false
	}

	if contains("Connection", "upgrade") && contains("Upgrade", "websocket") {
		return true
	}

	return false
}<|MERGE_RESOLUTION|>--- conflicted
+++ resolved
@@ -171,23 +171,13 @@
 	stream client.Stream
 }
 
-<<<<<<< HEAD
 func (s *stream) write() {
 	ticker := time.NewTicker(pingPeriod)
 	defer func() {
 		ticker.Stop()
 		s.conn.Close()
 	}()
-=======
-	// check proto from request
-	switch ct {
-	case "application/octet-stream":
-		op = ws.OpBinary
-	default:
-		op = ws.OpText
-	}
->>>>>>> 0878fc71
-
+  
 	msgs := make(chan []byte)
 	go func() {
 		rsp := s.stream.Response()
@@ -248,18 +238,10 @@
 			return
 		}
 
-<<<<<<< HEAD
 		var request interface{}
 		switch s.messageType {
 		case websocket.TextMessage:
 			m := json.RawMessage(msg)
-=======
-	var request interface{}
-	if len(payload) > 0 && !bytes.Equal(payload, []byte(`{}`)) {
-		switch ct {
-		case "application/json", "":
-			m := json.RawMessage(payload)
->>>>>>> 0878fc71
 			request = &m
 		default:
 			request = &raw.Frame{Data: msg}
@@ -294,53 +276,12 @@
 		ct = "application/json"
 	}
 
-<<<<<<< HEAD
 	// create stream
 	req := c.NewRequest(service.Name, service.Endpoint.Name, nil, client.WithContentType(ct), client.StreamingRequest())
 	str, err := c.Stream(ctx, req, client.WithRouter(router.New(service.Services)))
 	if err != nil {
 		if logger.V(logger.ErrorLevel, logger.DefaultLogger) {
 			logger.Error(err)
-=======
-	go writeLoop(rw, stream)
-
-	rsp := stream.Response()
-
-	// receive from stream and send to client
-	for {
-		select {
-		case <-ctx.Done():
-			return
-		case <-stream.Context().Done():
-			return
-		default:
-			// read backend response body
-			buf, err := rsp.Read()
-			if err != nil {
-				// wants to avoid import  grpc/status.Status
-				if strings.Contains(err.Error(), "context canceled") {
-					return
-				}
-				if logger.V(logger.ErrorLevel, logger.DefaultLogger) {
-					logger.Error(err)
-				}
-				return
-			}
-
-			// write the response
-			if err := wsutil.WriteServerMessage(rw, op, buf); err != nil {
-				if logger.V(logger.ErrorLevel, logger.DefaultLogger) {
-					logger.Error(err)
-				}
-				return
-			}
-			if err := rw.Flush(); err != nil {
-				if logger.V(logger.ErrorLevel, logger.DefaultLogger) {
-					logger.Error(err)
-				}
-				return
-			}
->>>>>>> 0878fc71
 		}
 		return
 	}

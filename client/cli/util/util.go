// Package cliutil contains methods used across all cli commands
// @todo: get rid of os.Exits and use errors instread
package util

import (
	"encoding/json"
	"fmt"
	"net"
	"os"

	"github.com/micro/cli/v2"
	"github.com/micro/micro/v3/internal/config"
)

const (
	// EnvLocal is a builtin environment, it represents your local `micro server`
	EnvLocal = "local"
	// EnvPlatform is a builtin environment, the One True Micro Live(tm) environment.
	EnvPlatform = "platform"
)

const (
	// localProxyAddress is the default proxy address for environment server
	localProxyAddress = "127.0.0.1:8081"
	// platformProxyAddress is teh default proxy address for environment platform
	platformProxyAddress = "proxy.m3o.com"
)

var (
	// list of services managed
	// TODO: make use server/server list
	services = []string{
		// runtime services
		"config",   // ????
		"network",  // :8085
		"runtime",  // :8088
		"registry", // :8000
		"broker",   // :8001
		"store",    // :8002
		"router",   // :8084
		"debug",    // :????
		"proxy",    // :8081
		"api",      // :8080
		"auth",     // :8010
		"web",      // :8082
	}
)

var defaultEnvs = map[string]Env{
	EnvLocal: {
		Name:         EnvLocal,
		ProxyAddress: localProxyAddress,
	},
	EnvPlatform: {
		Name:         EnvPlatform,
		ProxyAddress: platformProxyAddress,
	},
}

func isBuiltinService(command string) bool {
	for _, service := range services {
		if command == service {
			return true
		}
	}
	return false
}

// SetProxyAddress includes things that should run for each command.
func SetProxyAddress(ctx *cli.Context) {
	// This makes `micro [command name] --help` work without a server
	for _, arg := range os.Args {
		if arg == "--help" || arg == "-h" {
			return
		}
	}
	switch ctx.Args().First() {
	case "new", "server", "help", "env":
		return
	}

	// fix for "micro service [command]", e.g "micro service auth"
	if ctx.Args().First() == "service" && isBuiltinService(ctx.Args().Get(1)) {
		return
	}

<<<<<<< HEAD
	toFlag := func(s string) string {
		return strings.ToLower(strings.ReplaceAll(s, "MICRO_", ""))
	}
	setFlags := func(envars []string) {
		for _, envar := range envars {
			// setting both env and flags here
			// as the proxy settings for example did not take effect
			// with only flags
			parts := strings.Split(envar, "=")
			key := toFlag(parts[0])
			os.Setenv(parts[0], parts[1])
			ctx.Set(key, parts[1])
		}
=======
	// don't set the proxy address on the proxy
	if ctx.Args().First() == "proxy" {
		return
>>>>>>> 49cf7a58
	}

	env := GetEnv(ctx)
	if len(env.ProxyAddress) == 0 {
		return
	}

	// Set the proxy. TODO: Pass this as an option to the client instead.
	os.Setenv("MICRO_PROXY", env.ProxyAddress)
}

type Env struct {
	Name         string
	ProxyAddress string
}

func AddEnv(env Env) {
	envs := getEnvs()
	envs[env.Name] = env
	setEnvs(envs)
}

func getEnvs() map[string]Env {
	envsJSON, err := config.Get("envs")
	if err != nil {
		fmt.Println(err)
		os.Exit(1)
	}
	envs := map[string]Env{}
	if len(envsJSON) > 0 {
		err := json.Unmarshal([]byte(envsJSON), &envs)
		if err != nil {
			fmt.Println(err)
			os.Exit(1)
		}
	}
	for k, v := range defaultEnvs {
		envs[k] = v
	}
	return envs
}

func setEnvs(envs map[string]Env) {
	envsJSON, err := json.Marshal(envs)
	if err != nil {
		fmt.Println(err)
		os.Exit(1)
	}
	err = config.Set(string(envsJSON), "envs")
	if err != nil {
		fmt.Println(err)
		os.Exit(1)
	}
}

// GetEnv returns the current selected environment
// Does not take
func GetEnv(ctx *cli.Context) Env {
	var envName string
	if len(ctx.String("env")) > 0 {
		envName = ctx.String("env")
	} else {
		env, err := config.Get("env")
		if err != nil {
			fmt.Println(err)
			os.Exit(1)
		}
		if env == "" {
			env = EnvLocal
		}
		envName = env
	}

	return GetEnvByName(envName)
}

func GetEnvByName(env string) Env {
	envs := getEnvs()

	envir, ok := envs[env]
	if !ok {
		fmt.Println(fmt.Sprintf("Env \"%s\" not found. See `micro env` for available environments.", env))
		os.Exit(1)
	}

	if len(envir.ProxyAddress) == 0 {
		return envir
	}

	// default to :8081 (the proxy port)
	if _, port, _ := net.SplitHostPort(envir.ProxyAddress); len(port) == 0 {
		envir.ProxyAddress = net.JoinHostPort(envir.ProxyAddress, "8081")
	}

	return envir
}

func GetEnvs() []Env {
	envs := getEnvs()
	ret := []Env{defaultEnvs[EnvLocal], defaultEnvs[EnvPlatform]}
	nonDefaults := []Env{}
	for _, env := range envs {
		if _, isDefault := defaultEnvs[env.Name]; !isDefault {
			nonDefaults = append(nonDefaults, env)
		}
	}
	// @todo order nondefault envs alphabetically
	ret = append(ret, nonDefaults...)
	return ret
}

// SetEnv selects an environment to be used.
func SetEnv(envName string) {
	envs := getEnvs()
	_, ok := envs[envName]
	if !ok {
		fmt.Printf("Environment '%v' does not exist\n", envName)
		os.Exit(1)
	}
	config.Set(envName, "env")
}

// DelEnv deletes an env from config
func DelEnv(envName string) {
	envs := getEnvs()
	_, ok := envs[envName]
	if !ok {
		fmt.Printf("Environment '%v' does not exist\n", envName)
		os.Exit(1)
	}
	delete(envs, envName)
	setEnvs(envs)
}

func IsPlatform(ctx *cli.Context) bool {
	return GetEnv(ctx).Name == EnvPlatform
}

type Exec func(*cli.Context, []string) ([]byte, error)

func Print(e Exec) func(*cli.Context) error {
	return func(c *cli.Context) error {
		rsp, err := e(c, c.Args().Slice())
		if err != nil {
			fmt.Println(err)
			os.Exit(1)
		}
		if len(rsp) > 0 {
			fmt.Printf("%s\n", string(rsp))
		}
		return nil
	}
}<|MERGE_RESOLUTION|>--- conflicted
+++ resolved
@@ -84,25 +84,9 @@
 		return
 	}
 
-<<<<<<< HEAD
-	toFlag := func(s string) string {
-		return strings.ToLower(strings.ReplaceAll(s, "MICRO_", ""))
-	}
-	setFlags := func(envars []string) {
-		for _, envar := range envars {
-			// setting both env and flags here
-			// as the proxy settings for example did not take effect
-			// with only flags
-			parts := strings.Split(envar, "=")
-			key := toFlag(parts[0])
-			os.Setenv(parts[0], parts[1])
-			ctx.Set(key, parts[1])
-		}
-=======
 	// don't set the proxy address on the proxy
 	if ctx.Args().First() == "proxy" {
 		return
->>>>>>> 49cf7a58
 	}
 
 	env := GetEnv(ctx)

package handler

import (
	"context"
	"os"
	"time"

	"github.com/micro/go-micro/v2"
	"github.com/micro/go-micro/v2/errors"
	log "github.com/micro/go-micro/v2/logger"
	"github.com/micro/go-micro/v2/runtime"
	pb "github.com/micro/go-micro/v2/runtime/service/proto"
<<<<<<< HEAD
	"github.com/micro/micro/v2/internal/namespace"
=======
	"github.com/micro/micro/v2/internal/git"
>>>>>>> 43f7160c
)

type Runtime struct {
	// The runtime used to manage services
	Runtime runtime.Runtime
	// The client used to publish events
	Client micro.Publisher
}

func (r *Runtime) Read(ctx context.Context, req *pb.ReadRequest, rsp *pb.ReadResponse) error {
	var options []runtime.ReadOption

	if req.Options != nil {
		options = toReadOptions(req.Options)
	}

	services, err := r.Runtime.Read(options...)
	if err != nil {
		return errors.InternalServerError("go.micro.runtime", err.Error())
	}

	for _, service := range services {
		rsp.Services = append(rsp.Services, toProto(service))
	}

	return nil
}

func (r *Runtime) Create(ctx context.Context, req *pb.CreateRequest, rsp *pb.CreateResponse) error {
	if req.Service == nil {
		return errors.BadRequest("go.micro.runtime", "blank service")
	}

	options := toCreateOptions(ctx, req.Options)
	service := toService(req.Service)

	// @todo move this to runtime default
	if err := r.checkoutSourceIfNeeded(service); err != nil {
		return err
	}

	log.Infof("Creating service %s version %s source %s", service.Name, service.Version, service.Source)

	if err := r.Runtime.Create(service, options...); err != nil {
		return errors.InternalServerError("go.micro.runtime", err.Error())
	}

	// publish the create event
	r.Client.Publish(ctx, &pb.Event{
		Type:      "create",
		Timestamp: time.Now().Unix(),
		Service:   req.Service.Name,
		Version:   req.Service.Version,
	})

	return nil
}

<<<<<<< HEAD
func (r *Runtime) Read(ctx context.Context, req *pb.ReadRequest, rsp *pb.ReadResponse) error {
	options := toReadOptions(ctx, req.Options)

	services, err := r.Runtime.Read(options...)
=======
// @todo move this to runtime default
func (r *Runtime) checkoutSourceIfNeeded(s *runtime.Service) error {
	if r.Runtime.String() != "local" {
		return nil
	}
	source, err := git.ParseSourceLocal("", s.Source)
>>>>>>> 43f7160c
	if err != nil {
		return err
	}
	source.Ref = s.Version
	err = git.CheckoutSource(os.TempDir(), source)
	if err != nil {
		return err
	}
	s.Source = source.FullPath
	return nil
}

func (r *Runtime) Update(ctx context.Context, req *pb.UpdateRequest, rsp *pb.UpdateResponse) error {
	if req.Service == nil {
		return errors.BadRequest("go.micro.runtime", "blank service")
	}

	service := toService(req.Service)
	options := toUpdateOptions(ctx)

	// @todo move this to runtime default
	if err := r.checkoutSourceIfNeeded(service); err != nil {
		return err
	}

	log.Infof("Updating service %s version %s source %s", service.Name, service.Version, service.Source)

	if err := r.Runtime.Update(service, options...); err != nil {
		return errors.InternalServerError("go.micro.runtime", err.Error())
	}

	// publish the update event
	r.Client.Publish(ctx, &pb.Event{
		Type:      "update",
		Timestamp: time.Now().Unix(),
		Service:   req.Service.Name,
		Version:   req.Service.Version,
	})

	return nil
}

func (r *Runtime) Delete(ctx context.Context, req *pb.DeleteRequest, rsp *pb.DeleteResponse) error {
	if req.Service == nil {
		return errors.BadRequest("go.micro.runtime", "blank service")
	}

	service := toService(req.Service)
<<<<<<< HEAD
	options := toDeleteOptions(ctx)

=======
>>>>>>> 43f7160c
	log.Infof("Deleting service %s version %s source %s", service.Name, service.Version, service.Source)

	if err := r.Runtime.Delete(service, options...); err != nil {
		return errors.InternalServerError("go.micro.runtime", err.Error())
	}

	// publish the delete event
	r.Client.Publish(ctx, &pb.Event{
		Type:      "delete",
		Timestamp: time.Now().Unix(),
		Service:   req.Service.Name,
		Version:   req.Service.Version,
	})

	return nil
}

func (r *Runtime) Logs(ctx context.Context, req *pb.LogsRequest, stream pb.Runtime_LogsStream) error {
	opts := []runtime.LogsOption{
		runtime.LogsNamespace(namespace.NamespaceFromContext(ctx)),
	}

	if req.GetCount() > 0 {
		opts = append(opts, runtime.LogsCount(req.GetCount()))
	}
	if req.GetStream() {
		opts = append(opts, runtime.LogsStream(req.GetStream()))
	}
	logStream, err := r.Runtime.Logs(&runtime.Service{
		Name: req.GetService(),
	}, opts...)
	if err != nil {
		return err
	}
	defer logStream.Stop()
	defer stream.Close()

	recordChan := logStream.Chan()
	for {
		select {
		case record, ok := <-recordChan:
			if !ok {
				return logStream.Error()
			}
			// send record
			if err := stream.Send(&pb.LogRecord{
				//Timestamp: record.Timestamp.Unix(),
				Message: record.Message,
			}); err != nil {
				return err
			}
		case <-ctx.Done():
			return nil
		}
	}
}<|MERGE_RESOLUTION|>--- conflicted
+++ resolved
@@ -10,11 +10,8 @@
 	log "github.com/micro/go-micro/v2/logger"
 	"github.com/micro/go-micro/v2/runtime"
 	pb "github.com/micro/go-micro/v2/runtime/service/proto"
-<<<<<<< HEAD
+	"github.com/micro/micro/v2/internal/git"
 	"github.com/micro/micro/v2/internal/namespace"
-=======
-	"github.com/micro/micro/v2/internal/git"
->>>>>>> 43f7160c
 )
 
 type Runtime struct {
@@ -22,6 +19,24 @@
 	Runtime runtime.Runtime
 	// The client used to publish events
 	Client micro.Publisher
+}
+
+// @todo move this to runtime default
+func (r *Runtime) checkoutSourceIfNeeded(s *runtime.Service) error {
+	if r.Runtime.String() != "local" {
+		return nil
+	}
+	source, err := git.ParseSourceLocal("", s.Source)
+	if err != nil {
+		return err
+	}
+	source.Ref = s.Version
+	err = git.CheckoutSource(os.TempDir(), source)
+	if err != nil {
+		return err
+	}
+	s.Source = source.FullPath
+	return nil
 }
 
 func (r *Runtime) Read(ctx context.Context, req *pb.ReadRequest, rsp *pb.ReadResponse) error {
@@ -73,31 +88,6 @@
 	return nil
 }
 
-<<<<<<< HEAD
-func (r *Runtime) Read(ctx context.Context, req *pb.ReadRequest, rsp *pb.ReadResponse) error {
-	options := toReadOptions(ctx, req.Options)
-
-	services, err := r.Runtime.Read(options...)
-=======
-// @todo move this to runtime default
-func (r *Runtime) checkoutSourceIfNeeded(s *runtime.Service) error {
-	if r.Runtime.String() != "local" {
-		return nil
-	}
-	source, err := git.ParseSourceLocal("", s.Source)
->>>>>>> 43f7160c
-	if err != nil {
-		return err
-	}
-	source.Ref = s.Version
-	err = git.CheckoutSource(os.TempDir(), source)
-	if err != nil {
-		return err
-	}
-	s.Source = source.FullPath
-	return nil
-}
-
 func (r *Runtime) Update(ctx context.Context, req *pb.UpdateRequest, rsp *pb.UpdateResponse) error {
 	if req.Service == nil {
 		return errors.BadRequest("go.micro.runtime", "blank service")
@@ -134,11 +124,8 @@
 	}
 
 	service := toService(req.Service)
-<<<<<<< HEAD
 	options := toDeleteOptions(ctx)
 
-=======
->>>>>>> 43f7160c
 	log.Infof("Deleting service %s version %s source %s", service.Name, service.Version, service.Source)
 
 	if err := r.Runtime.Delete(service, options...); err != nil {

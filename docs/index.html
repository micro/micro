--- conflicted
+++ resolved
@@ -37,20 +37,14 @@
       #nav {
         float: right;
 	padding-top: 20px;
-<<<<<<< HEAD
-=======
       }
       #nav a {
         margin-right: 5px;
->>>>>>> 4608d491
       }
       #title {
 	max-width: 600px;
         font-size: 3em;
-<<<<<<< HEAD
-=======
 	margin-bottom: 50px;
->>>>>>> 4608d491
       }
     </style>
   </head>

---
title: Reference
keywords: micro
tags: [micro]
sidebar: home_sidebar
permalink: /reference
summary: Reference - a comprehensive guide to Micro
---

## Reference
{: .no_toc }

Reference entries are in depth look at the technical details and usage of Micro

## Contents
{: .no_toc }

* TOC
{:toc}

## CLI Overview

Micro is driven entirely through a CLI experience. This reference highlights the CLI design.

The CLI speaks to the `micro server` through the gRPC proxy running locally by default on :8081. All requests are proxied based on your environment 
configuration. The CLI provides the sole interaction for controlling services and environments.

### Builtin Commands

Built in commands are system or configuration level commands for interacting with the server or 
changing user config. For the most part this is syntactic sugar for user convenience. Here's a 
subset of well known commands.

```
signup
login
run
update
kill
services
logs
status
env
user
```

The micro binary and each subcommand has a --help flag to provide a usage guide. The majority should be 
obvious to the user. We will go through a few in more detail.

#### Signup

Signup is a command which attempts to query a "signup" to register a new account, this is env specific and requires a signup service to be 
running. By default locally this will not exist and we expect the user to use the admin/micro credentials to administrate the system. 
You can then choose to run your own signup service conforming to the proto in micro/proto or use `micro auth create account`. 

Signup is seen as a command for those who want to run their own micro server for others and potentially license the software to take payment.

#### Login

Login authenticates the user and stores credentials locally in a .micro/tokens file. This calls the micro auth service to authenticate the 
user against existing accounts stored in the system. Login asks for a username and password at the prompt.

### Dynamic Commands

When issuing a command to the Micro CLI (ie. `micro command`), if the command is not a builtin, Micro will try to dynamically resolve this command and call
a service running. Let's take the `micro registry` command, because although the registry is a core service that's running by default on a local Micro setup,
the `registry` command is not a builtin one.

With the `--help` flag, we can get information about available subcommands and flags

```sh
$ micro registry --help
NAME:
	micro registry

VERSION:
	latest

USAGE:
	micro registry [command]

COMMANDS:
	deregister
	getService
	listServices
	register
	watch
```

The commands listed are endpoints of the `registry` service (see `micro services`).

To see the flags (which are essentially endpoint request parameters) for a subcommand:

```sh
$ micro registry getService --help
NAME:
	micro registry getService

USAGE:
	micro registry getService [flags]

FLAGS:
	--service string
	--options_ttl int64
	--options_domain string

```

At this point it is useful to have a look at the proto of the [registry service here](https://github.com/micro/micro/blob/master/proto/registry/registry.proto).

In particular, let's see the `GetService` endpoint definition to understand how request parameters map to flags:

```proto
message Options {
	int64 ttl = 1;
	string domain = 2;
}

message GetRequest {
	string service = 1;
	Options options = 2;
}
```

As the above definition tells us, the request of `GetService` has the field `service` at the top level, and fields `ttl` and `domain` in an options structure.
The dynamic CLI maps the underscored flagnames (ie. `options_domain`) to request fields, so the following request JSON:

```js
{
    "service": "serviceName",
    "options": {
        "domain": "domainExample"
    }
}
```

is equivalent to the following flags:

```sh
micro registry getService --service=serviceName --options_domain=domainExample
```

## Environments

Micro is built with a federated and multi-environment model in mind. Our development normally maps through local, staging and production, so Micro takes 
this forward looking view and builds in the notion of environments which are completely isolated micro environments you can interact with through the CLI. 
This reference explains environments.

### View Current

Environments can be displayed using the `micro env` command.

```sh
$ micro env
* local      127.0.0.1:8081
  dev        proxy.m3o.dev
  platform   proxy.m3o.com
```

There are three builtin environments, `local` being the default, and two [`m3o` specific](m3o.com) offerings; dev and platform.
These exist for convenience and speed of development. Additional environments can be created using `micro env add [name] [host:port]`. 
Environment addresses point to the micro proxy which defaults to :8081.

### Add Environment

The command `micro env --help` provides a summary of usage. Here's an example of how to add an environment.

```sh
$ micro env add foobar example.com
$ micro env
* local      127.0.0.1:8081
  dev        proxy.m3o.dev
  platform   proxy.m3o.com
  foobar     example.com
```

### Set Environment

The `*` marks wich environment is selected. Let's select the newly added:

```sh
$ micro env set foobar
$ micro env
  local      127.0.0.1:8081
  dev        proxy.m3o.dev
  platform   proxy.m3o.com
* foobar     example.com
```

### Login to an Environment

Each environment is effectively an isolated deployment with its own authentication, storage, etc. So each env requires signup and login. At this point we have to log in to the `example` env with `micro login`. If you don't have the credentials to the environment, you have to ask the admin.

## Installation

### Helm

Micro can be installed onto a Kubernetes cluster using helm. Micro will be deployed in full and leverage zero-dep implementations designed for Kubernetes. For example, micro store will internally leverage a file store on a persistant volume, meaning there are no infrastructure dependancies required.

#### Dependencies

You will need to be connected to a Kubernetes cluster

#### Install

Install micro with the following commands:

```shell
helm repo add micro https://micro.github.io/helm
helm install micro micro/micro
```

#### Uninstall

Uninstall micro with the following commands:

```shell
helm uninstall micro
helm repo remove micro
```

### Local 

Micro can be installed locally in the following way. We assume for the most part a Linux env with Go and Git installed.

#### Go Get

```
go get github.com/micro/micro/v3
```

#### Docker

```sh
docker pull micro/micro
```

#### Release Binaries

```sh
# MacOS
curl -fsSL https://raw.githubusercontent.com/micro/micro/master/scripts/install.sh | /bin/bash

# Linux
wget -q  https://raw.githubusercontent.com/micro/micro/master/scripts/install.sh -O - | /bin/bash

# Windows
powershell -Command "iwr -useb https://raw.githubusercontent.com/micro/micro/master/scripts/install.ps1 | iex"
```

## Server

The micro service is a distributed systems runtime for the Cloud and beyond. It provides the building 
blocks for distributed systems development as a set of microservices and framework.

### Usage

To start the server simply run

```sh
micro server
```

This will boot the entire system and services including a http api on :8080 and grpc proxy on :8081

### Help

Run the following command to check help output
```
micro --help
```

### Commands

Run helloworld and check its status

```
micro env	# should point to local
micro run github.com/micro/services/helloworld # run helloworld
micro status 	# wait for status running
micro services	# should display helloworld
```

Call the service and verify output

```sh
$ micro helloworld --name=John
{
        "msg": "Hello John"
}
```

Remove the service

```
micro kill helloworld
```

## Services

The Micro Server is not a monolithic process. Instead it is composed of many separate services.

Below we describe the list of services provided by the Micro Server. Each service is considered a 
building block primitive for a platform and distributed systems development. The proto 
interfaces for each can be found in [micro/proto/auth](https://github.com/micro/micro/blob/master/proto/auth/auth.proto) 
and the Go library, client and server implementations in [micro/service/auth](https://github.com/micro/micro/tree/master/service/auth).

### API

The API service is a http API gateway which acts as a public entrypoint and converts http/json to RPC.

#### Usage

In the default `local` [environment](#environments) the API address is `127.0.0.1:8080`.
Each service running is callable through this API.

```sh
$ curl http://127.0.0.1:8080/
{"version": "v3.0.0-beta"}
```

An example call would be listing services in the registry:

```sh
$ curl http://127.0.0.1:8080/registry/listServices
```

The format is 
```
curl http://127.0.0.1:8080/[servicename]/[endpointName]
```

The endpoint name is lower camelcase.

The parameters can be passed on as query params

```sh
$ curl http://127.0.0.1:8080/helloworld/call?name=Joe
{"msg":"Hello Joe"}
```

or JSON body:

```sh
curl -XPOST --header "Content-Type: application/json" -d '{"name":"Joe"}' http://127.0.0.1:8080/helloworld/call
{"msg":"Hello Joe"}
```

To specify a namespace when calling the API, the `Micro-Namespace` header can be used:

```sh
$ curl -H "Micro-Namespace: foobar" http://127.0.0.1:8080/helloworld/call?name=Joe
```

To call a [non-public service/endpoint](#auth), the `Authorization` header can be used:

```sh
MICRO_API_TOKEN=`micro user token`
curl -H "Authorization: Bearer $MICRO_API_TOKEN" http://127.0.0.1:8080/helloworld/call?name=Joe
```

### Auth

The auth service provides both authentication and authorization.

#### Overview

The auth service stores accounts and access rules. It provides the single source of truth for all authentication 
and authorization within the Micro runtime. Every service and user requires an account to operate. When a service 
is started by the runtime an account is generated for it. Core services and services run by Micro load rules 
periodically and manage the access to their resources on a per request basis.

#### Usage

For CLI command help use `micro auth --help` or auth subcommand help such as `micro auth create --help`.

#### Login

To login to a server simply so the following

```
$ micro login
Enter email address: admin
Enter Password: 
Successfully logged in.
```

Assuming you are pointing to the right environment. It defaults to the local `micro server`.

#### Rules

Rules determine what resource a user can access. The default rule is the following:

```sh
$ micro auth list rules
ID          Scope           Access      Resource        Priority
default     <public>        GRANTED     *:*:*           0
```

The `default` rule makes all services callable that appear in the `micro status` output.
Let's see an example of this.

```sh
$ micro run helloworld
# Wait for the service to accept calls
$ curl 127.0.0.1:8080/helloworld/call?name=Alice
{"msg":"Hello Alice"}
```

If we want to prevent unauthorized users from calling our services, we can create the following rule

```sh
# This command creates a rule that enables only logged in users to call the micro server
micro auth create rule  --access=granted --scope='*' --resource="*:*:*" onlyloggedin
```

and delete the default one.
Here, the scope `*` is markedly different from the `<public>` scope we have seen earlier when doing a `micro auth list rules`:

```sh
$ micro auth list rules
ID			    Scope			Access		Resource		Priority
onlyloggedin	*			    GRANTED		*:*:*			0
default			<public>		GRANTED		*:*:*			0
```

Now, let's remove the default rule.

```sh
# This command deletes the 'default' rule - the rule which enabled anyone to call the 'micro server'.
$ micro auth delete rule default
Rule deleted
```

Let's try curling our service again:

```sh
$ curl 127.0.0.1:8080/helloworld/call?name=Alice
{"Id":"helloworld","Code":401,"Detail":"Unauthorized call made to helloworld:Helloworld.Call","Status":"Unauthorized"}
```

Our `onlyloggedin` rule took effect. We can still call the service with a token:

```sh
$ token=$(micro user token)
# Locally:
# curl "Authorization: Bearer $token" 127.0.0.1:8080/helloworld/call?name=Alice
{"msg":"Hello Alice"}
```

(Please note tokens have a limited lifetime so the line `$ token=$(micro user token)` has to be reissued from time to time, or the command must be used inline.)

#### Accounts

Auth service supports the concept of accounts. The default account used to access the `micro server` is the admin account.

```sh
$ micro auth list accounts
ID		Name		Scopes		Metadata
admin		admin		admin		n/a
```

We can create accounts for teammates and coworkers with `micro auth create account`:

```sh
$ micro auth create account --scopes=admin jane
Account created: {"id":"jane","type":"","issuer":"micro","metadata":null,"scopes":["admin"],"secret":"bb7c1a96-c0c6-4ff5-a0e9-13d456f3db0a","name":"jane"}
```

The freshly created account can be used with `micro login` by using the `jane` id and `bb7c1a96-c0c6-4ff5-a0e9-13d456f3db0a` password.

### Config

The config service provides dynamic configuration for services. 

#### Overview

Config can be stored and loaded separately to 
the application itself for configuring business logic, api keys, etc. We read and write these as key-value 
pairs which also support nesting of JSON values. The config interface also supports storing secrets by 
defining the secret key as an option at the time of writing the value.

#### CLI usage

Let's assume we have a service called `helloworld` from which we want to read configuration data.
First we have to insert said data with the cli. Config data can be organized under different "paths" with the dot notation.
It's a good convention to save all config data belonging to a service under a top level path segment matching the service name:

```sh
$ micro config set helloworld.somekey hello
$ micro config get helloworld.somekey
hello
```

We can save an other key too and read all values in one go with the dot notation:

```sh
$ micro config set helloworld.someotherkey "Hi there!"
$ micro config get helloworld
{"somekey":"hello","someotherkey":"Hi there!"}
```

As it can be seen, the config (by default) stores configuration data as JSONs.
We can save any type:

```sh
$ micro config set helloworld.someboolkey true
$ micro config get helloworld.someboolkey
true
$ micro config get helloworld
{"someboolkey":true,"somekey":"hello","someotherkey":"Hi there!"}
```

So far we have only saved top level keys. Let's explore the advantages of the dot notation.

```sh
$ micro config set helloworld.keywithsubs.subkey1 "So easy!"
{"keywithsubs":{"subkey1":"So easy!"},"someboolkey":true,"somekey":"hello","someotherkey":"Hi there!"}
```

Some of the example keys are getting in our way, let's learn how to delete:

```sh
$ micro config del helloworld.someotherkey
$ micro config get helloworld
{"keywithsubs":{"subkey1":"So easy!"},"someboolkey":true,"somekey":"hello"}
```

We can of course delete not just `leaf` level keys, but top level ones too:

```sh
$ micro config del helloworld.keywithsubs
$ micro config get helloworld
{"someboolkey":true,"somekey":"hello"}
```

##### Secrets

The config also supports secrets - values encrypted at rest. This helps in case of leaks, be it a security one or an accidental copypaste.
They are fairly easy to save:

```sh
$ micro config set --secret helloworld.hushkey "Very secret stuff" 
$ micro config get helloworld.hushkey
[secret]

$ micro config get --secret helloworld.hushkey
Very secret stuff

$ micro config get helloworld
{"hushkey":"[secret]","someboolkey":true,"somekey":"hello"}

$ micro config get --secret helloworld
{"hushkey":"Very secret stuff","someboolkey":true,"somekey":"hello"}
```

Even bool or number values can be saved as secrets, and they will appear as the string constant `[secret]` unless decrypted:

```sh
$ micro config set --secret helloworld.hush_number_key 42
$ micro config get helloworld
{"hush_number_key":"[secret]","hushkey":"[secret]","someboolkey":true,"somekey":"hello"}

# micro config get --secret helloworld
{"hush_number_key":42,"hushkey":"Very secret stuff","someboolkey":true,"somekey":"hello"}
```

#### Service usage

It is simiarly easy to access and set config values from a service.
A good example of reading values is [the config example test service](https://github.com/micro/micro/tree/master/test/service/config-example):

```go
package main

import (
	"fmt"
	"time"

	"github.com/micro/micro/v3/service"
	"github.com/micro/micro/v3/service/config"
)

type keyConfig struct {
	Subkey  string `json:"subkey"`
	Subkey1 int    `json:"subkey1"`
}

type conf struct {
	Key keyConfig `json:"key"`
}

func main() {
	go func() {
		for {
			time.Sleep(time.Second)
			val, err := config.Get("key.subkey")
			fmt.Println("Value of key.subkey: ", val.String(""), err)

			val, err = config.Get("key", config.Secret(true))
			if err != nil {
				fmt.Println(err)
			}
			c := conf{}
			err = val.Scan(&c.Key)
			fmt.Println("Value of key.subkey1: ", c.Key.Subkey1, err)
		}
	}()

	// run the service
	service.Run()
}
```

The above service will print the value of `key.subkey` and `key.subkey` every second.
By passing in the `config.Secret(true)` option, we tell config to decrypt secret values for us, similarly to the `--secret` CLI flag.

The [config interface](https://github.com/micro/go-micro/blob/master/config/config.go) specifies not just `Get` `Set` and `Delete` to access values,
but a few convenience functions too in the `Value` interface.

It is worth noting that `String` `Int` etc methods will do a best effort try at coercing types, ie. if the value saved is a string, `Int` will try to parse it.
However, the same does not apply to the `Scan` method, which uses `json.Unmarshal` under the hood, which we all know fails when encountering type mismatches.

`Get` should, in all cases, return a non nil `Value`, so even if the `Get` errors, `Value.Int()` and other operations should never panic.

#### Advanced Concepts

##### Merging Config Values

When saving a string with the CLI that is a valid JSON map, it gets expanded to be saved as a proper map structure, instead of a string, ie

```sh
$ micro config set helloworld '{"a": "val1", "b": "val2"}'
$ micro config get helloworld.a
val1
# If the string would be saved as is, `helloworld.a` would be a nonexistent path
```

The advantages of this become particularly visible when `Set`ting a complex type with the library:

```go
type conf struct {
	A string `json:"a"`
	B string `json:"b"`
}

c1 := conf{"val1", "val2"}
config.Set("key", c1)

v, _ := config.Get("key")
c2 := &conf{}
v.Scan(c2)
// c1 and c2 should be equal
```

Or with the following example

```sh
$ micro config del helloworld
$ micro config set helloworld '{"a":1}'
$ micro config get helloworld
{"a":1}
$ micro config set helloworld '{"b":2}'
$ micro config get helloworld
{"a":1,"b":2}
```

#### Secret encryption keys for `micro server`

By default, if not specified, `micro server` generates and saves an encryption key to the location `~/.micro/config_secret_key`. This is intended for local zero dependency use, but not for production.

To specify the secret for the micro server either the envaf `MICRO_CONFIG_SECRET_KEY` or the flag `config_secret_key` key must be specified.

### Broker

The broker is a message broker for pubsub messaging.

#### Overview

The broker provides a simple abstraction for pubsub messaging. It focuses on simple semantics for fire-and-forget 
asynchronous communication. The goal here is to provide a pattern for async notifications where some update or 
event occurred but that does not require persistence. The client and server build in the ability to publish 
on one side and subscribe on the other. The broker provides no message ordering guarantees.

While a Service is normally called by name, messaging focuses on Topics that can have multiple publishers and 
subscribers. The broker is abstracting away in the service's client/server which includes message encoding/decoding 
so you don't have to spent all your time marshalling.

##### Client

The client containes the `Publish` method which takes a proto message, encodes it and publishes onto the broker 
on a given topic. It takes the metadata from the client context and includes these as headers in the message 
including the content-type so the subscribe side knows how to deal with it.

##### Server

The server supports a `Subscribe` method which allows you to register a handler as you would for handling requests. 
In this way we can mirror the handler behaviour and deserialise the message when consuming from the broker. In 
this model the server handles connecting to the broker, subscribing, consuming and executing your subscriber
function.

### Events

The events service is a service for event streaming and persistent storage of events.

#### Overview

Event streaming differs from pubsub messaging in that it provides an ordered stream of events that can be consumed 
or replayed from any given point in the past. If you have experience with Kafka then you know its basically a 
distributed log which allows you to read a file from different offsets and stream it.

The event service and interface provide the event streaming abstraction for writing and reading events along with 
consuming from any given offset. It also supports acking and error handling where appropriate.

Events also different from the broker in that it provides a fixed Event type where you fill in the details and 
handle the decoding of the message body yourself. Events could have large payloads so we don't want to 
unnecessarily decode where you may just want to hand off to a storage system.

### Network

The network is a service to service network for request proxying

#### Overview

The network provides a service to service networking abstraction that includes proxying, authentication, 
tenancy isolation and makes use of the existing service discovery and routing system. The goal here 
is not to provide service mesh but a higher level control plane for routing that can govern access 
based on the existing system. The network requires every service to be pointed to it, making 
an explicit choice for routing.

Beneath the covers cilium, envoy and other service mesh tools can be used to provide a highly 
resilient mesh.

### Registry

<<<<<<< HEAD
The registry contains informations about services and their nodes and endpoints.
It includes request and response parameters parameters for endpoints:

```sh
$ micro registry getService --service=helloworld
{
	"services": [
		{
			"name": "helloworld",
			"version": "latest",
			"endpoints": [
				{
					"name": "Helloworld.Call",
					"request": {
						"name": "Request",
						"type": "Request",
						"values": [
							{
								"name": "name",
								"type": "string"
							}
						]
					},
					"response": {
						"name": "Response",
						"type": "Response",
						"values": [
							{
								"name": "msg",
								"type": "string"
							}
						]
					}
				}
			],
			"nodes": [
				{
					"id": "helloworld-3a0d02be-f98e-4d9d-a8fa-24e942580848",
					"address": "192.168.43.193:34321",
					"metadata": {
						"broker": "service",
						"protocol": "grpc",
						"registry": "service",
						"server": "grpc",
						"transport": "grpc"
					}
				}
			],
			"options": {}
		}
	]
}
```
=======
The registry is a service directory and endpoint explorer

#### Overview

The service registry provides a single source of truth for all services and their APIs. All services 
on startup will register their name, version, address and endpoints with the registry service. They 
then periodically re-register to "heartbeat", otherwise being expired based on a pre-defined TTL 
of 90 seconds. 

The goal of the registry is to allow the user to explore APIs and services within a running system.

The simplest form of access is the below command to list services.

```
micro services
```

>>>>>>> 041b5f09

### Runtime

TODO

### Store

Micro's store interface is for persistent key-value storage.

For a good beginner level doc on the Store, please see the [Getting started tutorial](/getting-started).

#### Overview

Key-value stores that support ordering of keys can be used to build complex applications.
Due to their very limited feature set, key-value stores generally scale easily and reliably, often linearly with the number of nodes added.

This scalability comes at the expense of inconvenience and mental overhead when writing business logic. For usecases where linear scalability is important, this tradeoff is preferred.

#### Query by ID

Reading by ID is the archetypical job for key value stores. Storing data to enable this ID works just like in any other database:

```sh
# entries designed for querying "users by id"
KEY         VALUE
id1         {"id":"id1", "name":"Jane", "class":"firstGrade",   "avgScore": 98}
id2         {"id":"id2", "name":"Alice","class":"secondGrade",  "avgScore": 92}
id3         {"id":"id3", "name":"Joe",  "class":"secondGrade"   "avgScore": 89}
id4         {"id":"id4", "name":"Betty","class":"thirdGrade"    "avgScore": 94}
```

```go
import "github.com/micro/micro/v3/service/store"

records, err := store.Read("id1")
if err != nil {
	fmt.Println("Error reading from store: ", err)
}
fmt.Println(records[0].Value)
// Will output {"id":"id1", "name":"Jane", "class":"firstGrade",   "avgScore": 98}
```

Given this data structure, we can do two queries:

- reading a given key (get "id1", get "id2")
- if the keys are ordered, we can ask for X number of entries after a key (get 3 entries after "id2")

Finding values in an ordered set is possibly the simplest task we can ask a database.
The problem with the above data structure is that it's not very useful to ask "find me keys coming in the order after "id2". To enable other kind of queries, the data must be saved with different keys.

In the case of the schoold students, let's say we wan't to list by class. To do this, having the query in mind, we can copy the data over to an other table named after the query we want to do:

#### Query by Field Value Equality

```sh
# entries designed for querying "users by class"
KEY             VALUE
firstGrade/id1  {"id":"id1", "name":"Jane", "class":"firstGrade",   "avgScore": 98}
secondGrade/id2 {"id":"id2", "name":"Alice","class":"secondGrade",  "avgScore": 92}
secondGrade/id3 {"id":"id3", "name":"Joe",  "class":"secondGrade"   "avgScore": 89}
thirdGrade/id4  {"id":"id4", "name":"Betty","class":"thirdGrade"    "avgScore": 94}
```


```go
import "github.com/micro/micro/v3/service/store"

records, err := store.Read("", store.Prefix("secondGrade"))
if err != nil {
	fmt.Println("Error reading from store: ", err)
}
fmt.Println(records[0].Value)
// Will output
// secondGrade/id2 {"id":"id2", "name":"Alice","class":"secondGrade",  "avgScore": 92}
// secondGrade/id3 {"id":"id3", "name":"Joe",  "class":"secondGrade"   "avgScore": 89}
```

Since the keys are ordered it is very trivial to get back let's say "all second graders".
Key value stores which have their keys ordered support something similar to "key starts with/key has prefix" query. In the case of second graders, listing all records where the "keys start with `secondGrade`" will give us back all the second graders.

This query is basically a `field equals to` as we essentially did a `field class == secondGrade`. But we could also exploit the ordered nature of the keys to do a value comparison query, ie `field avgScores is less than 90` or `field AvgScores is between 90 and 95` etc., if we model our data appropriately:

#### Query for Field Value Ranges

```sh
# entries designed for querying "users by avgScore"
KEY         VALUE
089/id3     {"id":"id3", "name":"Joe",  "class":"secondGrade"   "avgScore": 89}
092/id2     {"id":"id2", "name":"Alice","class":"secondGrade",  "avgScore": 92}
094/id4     {"id":"id4", "name":"Betty","class":"thirdGrade"    "avgScore": 94}
098/id1     {"id":"id1", "name":"Jane", "class":"firstGrade",   "avgScore": 98}
```

It's worth remembering that the keys are strings, and that they are ordered lexicographically. For this reason when dealing with numbering values, we must make sure that they are prepended to the same length appropriately.

At the moment Micro's store does not support this kind of query, this example is only here to hint at future possibilities with the store.

#### Tables Usage

Micro services only have access to one Store table. This means all keys take live in the same namespace and can collide. A very useful pattern is to separate the entries by their intended query pattern, ie taking the "users by id" and users by class records above:

```sh
KEY         VALUE
# entries designed for querying "users by id"
usersById/id1         		{"id":"id1", "name":"Jane", "class":"firstGrade",   "avgScore": 98}
usersById/id2         		{"id":"id2", "name":"Alice","class":"secondGrade",  "avgScore": 92}
usersById/id3         		{"id":"id3", "name":"Joe",  "class":"secondGrade"   "avgScore": 89}
usersById/id4         		{"id":"id4", "name":"Betty","class":"thirdGrade"    "avgScore": 94}
# entries designed for querying "users by class"
usersByClass/firstGrade/id1  {"id":"id1", "name":"Jane", "class":"firstGrade",   "avgScore": 98}
usersByClass/secondGrade/id2 {"id":"id2", "name":"Alice","class":"secondGrade",  "avgScore": 92}
usersByClass/secondGrade/id3 {"id":"id3", "name":"Joe",  "class":"secondGrade"   "avgScore": 89}
usersByClass/thirdGrade/id4  {"id":"id4", "name":"Betty","class":"thirdGrade"    "avgScore": 94}
```

Respective go examples this way become:

```go
import "github.com/micro/micro/v3/service/store"

const idPrefix = "usersById/"

records, err := store.Read(idPrefix + "id1")
if err != nil {
	fmt.Println("Error reading from store: ", err)
}
fmt.Println(records[0].Value)
// Will output {"id":"id1", "name":"Jane", "class":"firstGrade",   "avgScore": 98}
```

```go
import "github.com/micro/micro/v3/service/store"

const classPrefix = "usersByClass/"

records, err := store.Read("", store.Prefix(classPrefix + "secondGrade"))
if err != nil {
	fmt.Println("Error reading from store: ", err)
}
fmt.Println(records[0].Value)
// Will output
// secondGrade/id2 {"id":"id2", "name":"Alice","class":"secondGrade",  "avgScore": 92}
// secondGrade/id3 {"id":"id3", "name":"Joe",  "class":"secondGrade"   "avgScore": 89}
```<|MERGE_RESOLUTION|>--- conflicted
+++ resolved
@@ -733,9 +733,26 @@
 
 ### Registry
 
-<<<<<<< HEAD
-The registry contains informations about services and their nodes and endpoints.
-It includes request and response parameters parameters for endpoints:
+The registry is a service directory and endpoint explorer
+
+#### Overview
+
+The service registry provides a single source of truth for all services and their APIs. All services 
+on startup will register their name, version, address and endpoints with the registry service. They 
+then periodically re-register to "heartbeat", otherwise being expired based on a pre-defined TTL 
+of 90 seconds. 
+
+The goal of the registry is to allow the user to explore APIs and services within a running system.
+
+The simplest form of access is the below command to list services.
+
+```
+micro services
+```
+
+#### Get service endpoint
+
+The get service endpoint returns information about a service including response parameters parameters for endpoints:
 
 ```sh
 $ micro registry getService --service=helloworld
@@ -787,25 +804,8 @@
 	]
 }
 ```
-=======
-The registry is a service directory and endpoint explorer
-
-#### Overview
-
-The service registry provides a single source of truth for all services and their APIs. All services 
-on startup will register their name, version, address and endpoints with the registry service. They 
-then periodically re-register to "heartbeat", otherwise being expired based on a pre-defined TTL 
-of 90 seconds. 
-
-The goal of the registry is to allow the user to explore APIs and services within a running system.
-
-The simplest form of access is the below command to list services.
-
-```
-micro services
-```
-
->>>>>>> 041b5f09
+
+This is an especially useful feature for writing custom meta tools like API explorers.
 
 ### Runtime
 

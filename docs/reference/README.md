---
title: Reference
keywords: micro
tags: [micro]
sidebar: home_sidebar
permalink: /reference
summary: Reference - a comprehensive guide to Micro
---

## Reference
{: .no_toc }

Reference entries are in depth look at the technical details and usage of Micro

## Contents
{: .no_toc }

* TOC
{:toc}

## CLI Overview

Micro is driven entirely through a CLI experience. This reference highlights the CLI design.

The CLI speaks to the `micro server` through the gRPC proxy running locally by default on :8081. All requests are proxied based on your environment 
configuration. The CLI provides the sole interaction for controlling services and environments.

### Builtin Commands

Built in commands are system or configuration level commands for interacting with the server or 
changing user config. For the most part this is syntactic sugar for user convenience. Here's a 
subset of well known commands.

```
signup
login
run
update
kill
services
logs
status
env
user
```

The micro binary and each subcommand has a --help flag to provide a usage guide. The majority should be 
obvious to the user. We will go through a few in more detail.

#### Signup

Signup is a command which attempts to query a "signup" to register a new account, this is env specific and requires a signup service to be 
running. By default locally this will not exist and we expect the user to use the admin/micro credentials to administrate the system. 
You can then choose to run your own signup service conforming to the proto in micro/proto or use `micro auth create account`. 

Signup is seen as a command for those who want to run their own micro server for others and potentially license the software to take payment.

#### Login

Login authenticates the user and stores credentials locally in a .micro/tokens file. This calls the micro auth service to authenticate the 
user against existing accounts stored in the system. Login asks for a username and password at the prompt.

### Dynamic Commands

When issuing a command to the Micro CLI (ie. `micro command`), if the command is not a builtin, Micro will try to dynamically resolve this command and call
a service running. Let's take the `micro registry` command, because although the registry is a core service that's running by default on a local Micro setup,
the `registry` command is not a builtin one.

With the `--help` flag, we can get information about available subcommands and flags

```sh
$ micro registry --help
NAME:
	micro registry

VERSION:
	latest

USAGE:
	micro registry [command]

COMMANDS:
	deregister
	getService
	listServices
	register
	watch
```

The commands listed are endpoints of the `registry` service (see `micro services`).

To see the flags (which are essentially endpoint request parameters) for a subcommand:

```sh
$ micro registry getService --help
NAME:
	micro registry getService

USAGE:
	micro registry getService [flags]

FLAGS:
	--service string
	--options_ttl int64
	--options_domain string

```

At this point it is useful to have a look at the proto of the [registry service here](https://github.com/micro/micro/blob/master/proto/registry/registry.proto).

In particular, let's see the `GetService` endpoint definition to understand how request parameters map to flags:

```proto
message Options {
	int64 ttl = 1;
	string domain = 2;
}

message GetRequest {
	string service = 1;
	Options options = 2;
}
```

As the above definition tells us, the request of `GetService` has the field `service` at the top level, and fields `ttl` and `domain` in an options structure.
The dynamic CLI maps the underscored flagnames (ie. `options_domain`) to request fields, so the following request JSON:

```js
{
    "service": "serviceName",
    "options": {
        "domain": "domainExample"
    }
}
```

is equivalent to the following flags:

```sh
micro registry getService --service=serviceName --options_domain=domainExample
```

## Environments

Micro is built with a federated and multi-environment model in mind. Our development normally maps through local, staging and production, so Micro takes 
this forward looking view and builds in the notion of environments which are completely isolated micro environments you can interact with through the CLI. 
This reference explains environments.

### View Current

Environments can be displayed using the `micro env` command.

```sh
$ micro env
* local      127.0.0.1:8081
  dev        proxy.m3o.dev
  platform   proxy.m3o.com
```

There are three builtin environments, `local` being the default, and two [`m3o` specific](m3o.com) offerings; dev and platform.
These exist for convenience and speed of development. Additional environments can be created using `micro env add [name] [host:port]`. 
Environment addresses point to the micro proxy which defaults to :8081.

### Add Environment

The command `micro env --help` provides a summary of usage. Here's an example of how to add an environment.

```sh
$ micro env add foobar example.com
$ micro env
* local      127.0.0.1:8081
  dev        proxy.m3o.dev
  platform   proxy.m3o.com
  foobar     example.com
```

### Set Environment

The `*` marks wich environment is selected. Let's select the newly added:

```sh
$ micro env set foobar
$ micro env
  local      127.0.0.1:8081
  dev        proxy.m3o.dev
  platform   proxy.m3o.com
* foobar     example.com
```

### Login to an Environment

Each environment is effectively an isolated deployment with its own authentication, storage, etc. So each env requires signup and login. At this point we have to log in to the `example` env with `micro login`. If you don't have the credentials to the environment, you have to ask the admin.

## Installation

### Helm

Micro can be installed onto a Kubernetes cluster using helm. Micro will be deployed in full and leverage zero-dep implementations designed for Kubernetes. For example, micro store will internally leverage a file store on a persistant volume, meaning there are no infrastructure dependancies required.

#### Dependencies

You will need to be connected to a Kubernetes cluster

#### Install

Install micro with the following commands:

```shell
helm repo add micro https://micro.github.io/helm
helm install micro micro/micro
```

#### Uninstall

Uninstall micro with the following commands:

```shell
helm uninstall micro
helm repo remove micro
```

### Local 

Micro can be installed locally in the following way. We assume for the most part a Linux env with Go and Git installed.

#### Go Get

```
go get github.com/micro/micro/v3
```

#### Docker

```sh
docker pull micro/micro
```

#### Release Binaries

```sh
# MacOS
curl -fsSL https://raw.githubusercontent.com/micro/micro/master/scripts/install.sh | /bin/bash

# Linux
wget -q  https://raw.githubusercontent.com/micro/micro/master/scripts/install.sh -O - | /bin/bash

# Windows
powershell -Command "iwr -useb https://raw.githubusercontent.com/micro/micro/master/scripts/install.ps1 | iex"
```

## Server

The micro service is a distributed systems runtime for the Cloud and beyond. It provides the building 
blocks for distributed systems development as a set of microservices and framework.

### Usage

To start the server simply run

```sh
micro server
```

This will boot the entire system and services including a http api on :8080 and grpc proxy on :8081

### Help

<<<<<<< HEAD
Check help text is output with no errors
```sh
=======
Run the following command to check help output
```
>>>>>>> 9770f4f8
micro --help
```

### Commands

Run helloworld and check its status

<<<<<<< HEAD
```sh
micro env		# should point to local
micro status	# returns empty response
micro services	# returns empty response
=======
```
micro env	# should point to local
>>>>>>> 9770f4f8
micro run github.com/micro/services/helloworld # run helloworld
micro status 	# wait for status running
micro services	# should display helloworld
```

Call the service and verify output

```sh
$ micro helloworld --name=John
{
        "msg": "Hello John"
}
```

Remove the service

```
micro kill helloworld
```

## Services

The Micro Server is not a monolithic process. Instead it is composed of many separate services.

Below we describe the list of services provided by the Micro Server. Each service is considered a 
building block primitive for a platform and distributed systems development. The proto 
interfaces for each can be found in [micro/proto/auth](https://github.com/micro/micro/blob/master/proto/auth/auth.proto) 
and the Go library, client and server implementations in [micro/service/auth](https://github.com/micro/micro/tree/master/service/auth).

### API

The API service is a http API gateway which acts as a public entrypoint and converts http/json to RPC.

#### Usage

In the default `local` [environment](#environments) the API address is `127.0.0.1:8080`.
Each service running is callable through this API.

```sh
$ curl http://127.0.0.1:8080/
{"version": "v3.0.0-beta"}
```

An example call would be listing services in the registry:

```sh
$ curl http://127.0.0.1:8080/registry/listServices
```

The format is 
```
curl http://127.0.0.1:8080/[servicename]/[endpointName]
```

The endpoint name is lower camelcase.

The parameters can be passed on as query params

```sh
$ curl http://127.0.0.1:8080/helloworld/call?name=Joe
{"msg":"Hello Joe"}
```

or JSON body:

```sh
curl -XPOST --header "Content-Type: application/json" -d '{"name":"Joe"}' http://127.0.0.1:8080/helloworld/call
{"msg":"Hello Joe"}
```

To specify a namespace when calling the API, the `Micro-Namespace` header can be used:

```sh
$ curl -H "Micro-Namespace: foobar" http://127.0.0.1:8080/helloworld/call?name=Joe
```

To call a [non-public service/endpoint](#auth), the `Authorization` header can be used:

```sh
MICRO_API_TOKEN=`micro user token`
curl -H "Authorization: Bearer $MICRO_API_TOKEN" http://127.0.0.1:8080/helloworld/call?name=Joe
```

### Auth

The auth service provides both authentication and authorization.

#### Overview

The auth service stores accounts and access rules. It provides the single source of truth for all authentication 
and authorization within the Micro runtime. Every service and user requires an account to operate. When a service 
is started by the runtime an account is generated for it. Core services and services run by Micro load rules 
periodically and manage the access to their resources on a per request basis.

#### Usage

For CLI command help use `micro auth --help` or auth subcommand help such as `micro auth create --help`.

#### Login

To login to a server simply so the following

```
$ micro login
Enter email address: admin
Enter Password: 
Successfully logged in.
```

Assuming you are pointing to the right environment. It defaults to the local `micro server`.

#### Rules

Rules determine what resource a user can access. The default rule is the following:

```sh
$ micro auth list rules
ID          Scope           Access      Resource        Priority
default     <public>        GRANTED     *:*:*           0
```

The `default` rule makes all services callable that appear in the `micro status` output.
Let's see an example of this.

```sh
$ micro run helloworld
# Wait for the service to accept calls
$ curl 127.0.0.1:8080/helloworld/call?name=Alice
{"msg":"Hello Alice"}
```

If we want to prevent unauthorized users from calling our services, we can create the following rule

```sh
# This command creates a rule that enables only logged in users to call the micro server
micro auth create rule  --access=granted --scope='*' --resource="*:*:*" onlyloggedin
```

and delete the default one.
Here, the scope `*` is markedly different from the `<public>` scope we have seen earlier when doing a `micro auth list rules`:

```sh
$ micro auth list rules
ID			    Scope			Access		Resource		Priority
onlyloggedin	*			    GRANTED		*:*:*			0
default			<public>		GRANTED		*:*:*			0
```

Now, let's remove the default rule.

```sh
# This command deletes the 'default' rule - the rule which enabled anyone to call the 'micro server'.
$ micro auth delete rule default
Rule deleted
```

Let's try curling our service again:

```sh
$ curl 127.0.0.1:8080/helloworld/call?name=Alice
{"Id":"helloworld","Code":401,"Detail":"Unauthorized call made to helloworld:Helloworld.Call","Status":"Unauthorized"}
```

Our `onlyloggedin` rule took effect. We can still call the service with a token:

```sh
$ token=$(micro user token)
# Locally:
# curl "Authorization: Bearer $token" 127.0.0.1:8080/helloworld/call?name=Alice
{"msg":"Hello Alice"}
```

(Please note tokens have a limited lifetime so the line `$ token=$(micro user token)` has to be reissued from time to time, or the command must be used inline.)

#### Accounts

Auth service supports the concept of accounts. The default account used to access the `micro server` is the admin account.

```sh
$ micro auth list accounts
ID		Name		Scopes		Metadata
admin		admin		admin		n/a
```

We can create accounts for teammates and coworkers with `micro auth create account`:

```sh
$ micro auth create account --scopes=admin jane
Account created: {"id":"jane","type":"","issuer":"micro","metadata":null,"scopes":["admin"],"secret":"bb7c1a96-c0c6-4ff5-a0e9-13d456f3db0a","name":"jane"}
```

The freshly created account can be used with `micro login` by using the `jane` id and `bb7c1a96-c0c6-4ff5-a0e9-13d456f3db0a` password.

### Config

The config service provides dynamic configuration for services. 

#### Overview

Config can be stored and loaded separately to 
the application itself for configuring business logic, api keys, etc. We read and write these as key-value 
pairs which also support nesting of JSON values. The config interface also supports storing secrets by 
defining the secret key as an option at the time of writing the value.

#### CLI usage

Let's assume we have a service called `helloworld` from which we want to read configuration data.
First we have to insert said data with the cli. Config data can be organized under different "paths" with the dot notation.
It's a good convention to save all config data belonging to a service under a top level path segment matching the service name:

```sh
$ micro config set helloworld.somekey hello
$ micro config get helloworld.somekey
hello
```

We can save an other key too and read all values in one go with the dot notation:

```sh
$ micro config set helloworld.someotherkey "Hi there!"
$ micro config get helloworld
{"somekey":"hello","someotherkey":"Hi there!"}
```

As it can be seen, the config (by default) stores configuration data as JSONs.
We can save any type:

```sh
$ micro config set helloworld.someboolkey true
$ micro config get helloworld.someboolkey
true
$ micro config get helloworld
{"someboolkey":true,"somekey":"hello","someotherkey":"Hi there!"}
```

So far we have only saved top level keys. Let's explore the advantages of the dot notation.

```sh
$ micro config set helloworld.keywithsubs.subkey1 "So easy!"
{"keywithsubs":{"subkey1":"So easy!"},"someboolkey":true,"somekey":"hello","someotherkey":"Hi there!"}
```

Some of the example keys are getting in our way, let's learn how to delete:

```sh
$ micro config del helloworld.someotherkey
$ micro config get helloworld
{"keywithsubs":{"subkey1":"So easy!"},"someboolkey":true,"somekey":"hello"}
```

We can of course delete not just `leaf` level keys, but top level ones too:

```sh
$ micro config del helloworld.keywithsubs
$ micro config get helloworld
{"someboolkey":true,"somekey":"hello"}
```

##### Secrets

The config also supports secrets - values encrypted at rest. This helps in case of leaks, be it a security one or an accidental copypaste.
They are fairly easy to save:

```sh
$ micro config set --secret helloworld.hushkey "Very secret stuff" 
$ micro config get helloworld.hushkey
[secret]

$ micro config get --secret helloworld.hushkey
Very secret stuff

$ micro config get helloworld
{"hushkey":"[secret]","someboolkey":true,"somekey":"hello"}

$ micro config get --secret helloworld
{"hushkey":"Very secret stuff","someboolkey":true,"somekey":"hello"}
```

Even bool or number values can be saved as secrets, and they will appear as the string constant `[secret]` unless decrypted:

```sh
$ micro config set --secret helloworld.hush_number_key 42
$ micro config get helloworld
{"hush_number_key":"[secret]","hushkey":"[secret]","someboolkey":true,"somekey":"hello"}

# micro config get --secret helloworld
{"hush_number_key":42,"hushkey":"Very secret stuff","someboolkey":true,"somekey":"hello"}
```

#### Service usage

It is simiarly easy to access and set config values from a service.
A good example of reading values is [the config example test service](https://github.com/micro/micro/tree/master/test/service/config-example):

```go
package main

import (
	"fmt"
	"time"

	"github.com/micro/micro/v3/service"
	"github.com/micro/micro/v3/service/config"
)

type keyConfig struct {
	Subkey  string `json:"subkey"`
	Subkey1 int    `json:"subkey1"`
}

type conf struct {
	Key keyConfig `json:"key"`
}

func main() {
	go func() {
		for {
			time.Sleep(time.Second)
			val, err := config.Get("key.subkey")
			fmt.Println("Value of key.subkey: ", val.String(""), err)

			val, err = config.Get("key", config.Secret(true))
			if err != nil {
				fmt.Println(err)
			}
			c := conf{}
			err = val.Scan(&c.Key)
			fmt.Println("Value of key.subkey1: ", c.Key.Subkey1, err)
		}
	}()

	// run the service
	service.Run()
}
```

The above service will print the value of `key.subkey` and `key.subkey` every second.
By passing in the `config.Secret(true)` option, we tell config to decrypt secret values for us, similarly to the `--secret` CLI flag.

The [config interface](https://github.com/micro/go-micro/blob/master/config/config.go) specifies not just `Get` `Set` and `Delete` to access values,
but a few convenience functions too in the `Value` interface.

It is worth noting that `String` `Int` etc methods will do a best effort try at coercing types, ie. if the value saved is a string, `Int` will try to parse it.
However, the same does not apply to the `Scan` method, which uses `json.Unmarshal` under the hood, which we all know fails when encountering type mismatches.

`Get` should, in all cases, return a non nil `Value`, so even if the `Get` errors, `Value.Int()` and other operations should never panic.

#### Advanced Concepts

##### Merging Config Values

When saving a string with the CLI that is a valid JSON map, it gets expanded to be saved as a proper map structure, instead of a string, ie

```sh
$ micro config set helloworld '{"a": "val1", "b": "val2"}'
$ micro config get helloworld.a
val1
# If the string would be saved as is, `helloworld.a` would be a nonexistent path
```

The advantages of this become particularly visible when `Set`ting a complex type with the library:

```go
type conf struct {
	A string `json:"a"`
	B string `json:"b"`
}

c1 := conf{"val1", "val2"}
config.Set("key", c1)

v, _ := config.Get("key")
c2 := &conf{}
v.Scan(c2)
// c1 and c2 should be equal
```

Or with the following example

```sh
$ micro config del helloworld
$ micro config set helloworld '{"a":1}'
$ micro config get helloworld
{"a":1}
$ micro config set helloworld '{"b":2}'
$ micro config get helloworld
{"a":1,"b":2}
```

#### Secret encryption keys for `micro server`

By default, if not specified, `micro server` generates and saves an encryption key to the location `~/.micro/config_secret_key`. This is intended for local zero dependency use, but not for production.

To specify the secret for the micro server either the envaf `MICRO_CONFIG_SECRET_KEY` or the flag `config_secret_key` key must be specified.

### Broker

The broker is a message broker for pubsub messaging.

#### Overview

The broker provides a simple abstraction for pubsub messaging. It focuses on simple semantics for fire-and-forget 
asynchronous communication. The goal here is to provide a pattern for async notifications where some update or 
event occurred but that does not require persistence. The client and server build in the ability to publish 
on one side and subscribe on the other.

While a Service is normally called by name, messaging focuses on Topics that can have multiple publishers and 
subscribers. The broker is abstracting away in the service's client/server which includes message encoding/decoding 
so you don't have to spent all your time marshalling.

##### Client

The client containes the `Publish` method which takes a proto message, encodes it and publishes onto the broker 
on a given topic. It takes the metadata from the client context and includes these as headers in the message 
including the content-type so the subscribe side knows how to deal with it.

##### Server

The server supports a `Subscribe` method which allows you to register a handler as you would for handling requests. 
In this way we can mirror the handler behaviour and deserialise the message when consuming from the broker. In 
this model the server handles connecting to the broker, subscribing, consuming and executing your subscriber
function.

### Events

TODO

### Network

TODO

### Registry

The registry contains informations about services and their nodes and endpoints.
It includes request and response parameters parameters for endpoints:

```sh
$ micro registry getService --service=helloworld
{
	"services": [
		{
			"name": "helloworld",
			"version": "latest",
			"endpoints": [
				{
					"name": "Helloworld.Call",
					"request": {
						"name": "Request",
						"type": "Request",
						"values": [
							{
								"name": "name",
								"type": "string"
							}
						]
					},
					"response": {
						"name": "Response",
						"type": "Response",
						"values": [
							{
								"name": "msg",
								"type": "string"
							}
						]
					}
				}
			],
			"nodes": [
				{
					"id": "helloworld-3a0d02be-f98e-4d9d-a8fa-24e942580848",
					"address": "192.168.43.193:34321",
					"metadata": {
						"broker": "service",
						"protocol": "grpc",
						"registry": "service",
						"server": "grpc",
						"transport": "grpc"
					}
				}
			],
			"options": {}
		}
	]
}
```

### Runtime

TODO

### Store

Micro's store interface is for persistent key-value storage.

For a good beginner level doc on the Store, please see the [Getting started tutorial](/getting-started).

#### Overview

Key-value stores that support ordering of keys can be used to build complex applications.
Due to their very limited feature set, key-value stores generally scale easily and reliably, often linearly with the number of nodes added.

This scalability comes at the expense of inconvenience and mental overhead when writing business logic. For usecases where linear scalability is important, this tradeoff is preferred.

#### Query by ID

Reading by ID is the archetypical job for key value stores. Storing data to enable this ID works just like in any other database:

```sh
# entries designed for querying "users by id"
KEY         VALUE
id1         {"id":"id1", "name":"Jane", "class":"firstGrade",   "avgScore": 98}
id2         {"id":"id2", "name":"Alice","class":"secondGrade",  "avgScore": 92}
id3         {"id":"id3", "name":"Joe",  "class":"secondGrade"   "avgScore": 89}
id4         {"id":"id4", "name":"Betty","class":"thirdGrade"    "avgScore": 94}
```

```go
import "github.com/micro/micro/v3/service/store"

records, err := store.Read("id1")
if err != nil {
	fmt.Println("Error reading from store: ", err)
}
fmt.Println(records[0].Value)
// Will output {"id":"id1", "name":"Jane", "class":"firstGrade",   "avgScore": 98}
```

Given this data structure, we can do two queries:

- reading a given key (get "id1", get "id2")
- if the keys are ordered, we can ask for X number of entries after a key (get 3 entries after "id2")

Finding values in an ordered set is possibly the simplest task we can ask a database.
The problem with the above data structure is that it's not very useful to ask "find me keys coming in the order after "id2". To enable other kind of queries, the data must be saved with different keys.

In the case of the schoold students, let's say we wan't to list by class. To do this, having the query in mind, we can copy the data over to an other table named after the query we want to do:

#### Query by Field Value Equality

```sh
# entries designed for querying "users by class"
KEY             VALUE
firstGrade/id1  {"id":"id1", "name":"Jane", "class":"firstGrade",   "avgScore": 98}
secondGrade/id2 {"id":"id2", "name":"Alice","class":"secondGrade",  "avgScore": 92}
secondGrade/id3 {"id":"id3", "name":"Joe",  "class":"secondGrade"   "avgScore": 89}
thirdGrade/id4  {"id":"id4", "name":"Betty","class":"thirdGrade"    "avgScore": 94}
```


```go
import "github.com/micro/micro/v3/service/store"

records, err := store.Read("", store.Prefix("secondGrade"))
if err != nil {
	fmt.Println("Error reading from store: ", err)
}
fmt.Println(records[0].Value)
// Will output
// secondGrade/id2 {"id":"id2", "name":"Alice","class":"secondGrade",  "avgScore": 92}
// secondGrade/id3 {"id":"id3", "name":"Joe",  "class":"secondGrade"   "avgScore": 89}
```

Since the keys are ordered it is very trivial to get back let's say "all second graders".
Key value stores which have their keys ordered support something similar to "key starts with/key has prefix" query. In the case of second graders, listing all records where the "keys start with `secondGrade`" will give us back all the second graders.

This query is basically a `field equals to` as we essentially did a `field class == secondGrade`. But we could also exploit the ordered nature of the keys to do a value comparison query, ie `field avgScores is less than 90` or `field AvgScores is between 90 and 95` etc., if we model our data appropriately:

#### Query for Field Value Ranges

```sh
# entries designed for querying "users by avgScore"
KEY         VALUE
089/id3     {"id":"id3", "name":"Joe",  "class":"secondGrade"   "avgScore": 89}
092/id2     {"id":"id2", "name":"Alice","class":"secondGrade",  "avgScore": 92}
094/id4     {"id":"id4", "name":"Betty","class":"thirdGrade"    "avgScore": 94}
098/id1     {"id":"id1", "name":"Jane", "class":"firstGrade",   "avgScore": 98}
```

It's worth remembering that the keys are strings, and that they are ordered lexicographically. For this reason when dealing with numbering values, we must make sure that they are prepended to the same length appropriately.

At the moment Micro's store does not support this kind of query, this example is only here to hint at future possibilities with the store.

#### Tables Usage

Micro services only have access to one Store table. This means all keys take live in the same namespace and can collide. A very useful pattern is to separate the entries by their intended query pattern, ie taking the "users by id" and users by class records above:

```sh
KEY         VALUE
# entries designed for querying "users by id"
usersById/id1         		{"id":"id1", "name":"Jane", "class":"firstGrade",   "avgScore": 98}
usersById/id2         		{"id":"id2", "name":"Alice","class":"secondGrade",  "avgScore": 92}
usersById/id3         		{"id":"id3", "name":"Joe",  "class":"secondGrade"   "avgScore": 89}
usersById/id4         		{"id":"id4", "name":"Betty","class":"thirdGrade"    "avgScore": 94}
# entries designed for querying "users by class"
usersByClass/firstGrade/id1  {"id":"id1", "name":"Jane", "class":"firstGrade",   "avgScore": 98}
usersByClass/secondGrade/id2 {"id":"id2", "name":"Alice","class":"secondGrade",  "avgScore": 92}
usersByClass/secondGrade/id3 {"id":"id3", "name":"Joe",  "class":"secondGrade"   "avgScore": 89}
usersByClass/thirdGrade/id4  {"id":"id4", "name":"Betty","class":"thirdGrade"    "avgScore": 94}
```

Respective go examples this way become:

```go
import "github.com/micro/micro/v3/service/store"

const idPrefix = "usersById/"

records, err := store.Read(idPrefix + "id1")
if err != nil {
	fmt.Println("Error reading from store: ", err)
}
fmt.Println(records[0].Value)
// Will output {"id":"id1", "name":"Jane", "class":"firstGrade",   "avgScore": 98}
```

```go
import "github.com/micro/micro/v3/service/store"

const classPrefix = "usersByClass/"

records, err := store.Read("", store.Prefix(classPrefix + "secondGrade"))
if err != nil {
	fmt.Println("Error reading from store: ", err)
}
fmt.Println(records[0].Value)
// Will output
// secondGrade/id2 {"id":"id2", "name":"Alice","class":"secondGrade",  "avgScore": 92}
// secondGrade/id3 {"id":"id3", "name":"Joe",  "class":"secondGrade"   "avgScore": 89}
```<|MERGE_RESOLUTION|>--- conflicted
+++ resolved
@@ -265,13 +265,8 @@
 
 ### Help
 
-<<<<<<< HEAD
-Check help text is output with no errors
-```sh
-=======
 Run the following command to check help output
 ```
->>>>>>> 9770f4f8
 micro --help
 ```
 
@@ -279,15 +274,8 @@
 
 Run helloworld and check its status
 
-<<<<<<< HEAD
-```sh
-micro env		# should point to local
-micro status	# returns empty response
-micro services	# returns empty response
-=======
 ```
 micro env	# should point to local
->>>>>>> 9770f4f8
 micro run github.com/micro/services/helloworld # run helloworld
 micro status 	# wait for status running
 micro services	# should display helloworld

--- conflicted
+++ resolved
@@ -224,12 +224,6 @@
 	var authOpts []auth.Option
 	if ctx.IsSet("auth_public_key") {
 		authOpts = append(authOpts, auth.PublicKey(ctx.String("auth_public_key")))
-<<<<<<< HEAD
-	}
-	if ctx.IsSet("auth_private_key") {
-		authOpts = append(authOpts, auth.PublicKey(ctx.String("auth_private_key")))
-=======
->>>>>>> 5bac16df
 	}
 	if ctx.IsSet("auth_private_key") {
 		authOpts = append(authOpts, auth.PublicKey(ctx.String("auth_private_key")))

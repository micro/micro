--- conflicted
+++ resolved
@@ -69,13 +69,6 @@
 curl -d '{"name": "Alice"}' http://localhost:8080/helloworld
 ```
 
-<<<<<<< HEAD
-## Usage
-
-See the [docs](https://micro.mu) for detailed information on the architecture, installation and use of the platform.
-
-=======
->>>>>>> d9dd446f
 ## Features
 
 Micro is built as a microservices architecture and abstracts away the complexity of the underlying infrastructure. We compose 

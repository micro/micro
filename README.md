--- conflicted
+++ resolved
@@ -196,13 +196,6 @@
 
 ```
 curl http://localhost:8080/helloworld/Say/Hello -d '{"name": "John"}'
-<<<<<<< HEAD
-```
-
-Or with headers
-
-```
-curl -H 'Micro-Service: helloworld' -H 'Micro-Endpoint: Say.Hello' http://localhost:8080/ -d '{"name": "John"}'
 ```
 
 ## Micro Web
@@ -223,7 +216,4 @@
 micro-web
 ```
 
-Go to [localhost:8082](http://localhost:8082)
-=======
-```
->>>>>>> 4608d491
+Go to [localhost:8082](http://localhost:8082)
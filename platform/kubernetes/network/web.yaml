apiVersion: apps/v1
kind: Deployment
metadata:
  namespace: default
  name: micro-web
  labels:
    micro: runtime
    name: micro-web
  annotations:
    name: "go.micro.web"
    version: "latest"
    source: "github.com/micro/micro"
    owner: "micro"
    group: "micro"
spec:
  replicas: 1
  selector:
    matchLabels:
      name: micro-web
      micro: runtime
  template:
    metadata:
      labels:
        name: micro-web
        micro: runtime
    spec:
      containers:
      - name: web
        env:
<<<<<<< HEAD
        - name: MICRO_AUTH
          value: "service"
        - name: MICRO_AUTH_LOGIN_URL
          value: "/account"
        - name: MICRO_AUTH_PUBLIC_KEY
          valueFrom:
            secretKeyRef:
              name: micro-keypair
              key: public
=======
        - name: MICRO_WEB_RESOLVER
          value: "subdomain"
>>>>>>> 1b6309fa
        - name: MICRO_BROKER
          value: "nats"
        - name: MICRO_BROKER_ADDRESS
          value: "nats-cluster"
        - name: MICRO_REGISTRY
          value: "etcd"
        - name: MICRO_REGISTRY_ADDRESS
          value: "etcd-cluster-client"
        - name: MICRO_ENABLE_ACME
          value: "true"
        - name: MICRO_ACME_PROVIDER
          value: certmagic
        - name: MICRO_ACME_HOSTS
          value: '*.micro.mu,*.cloud.micro.mu,micro.mu'
        - name: CF_API_TOKEN
          valueFrom:
            secretKeyRef:
              key: CF_API_TOKEN
              name: cloudflare-credentials
        - name: CF_ACCOUNT_ID
          valueFrom:
            secretKeyRef:
              key: CF_ACCOUNT_ID
              name: cloudflare-credentials
        - name: KV_NAMESPACE_ID
          valueFrom:
            secretKeyRef:
              key: KV_NAMESPACE_ID
              name: cloudflare-credentials
        args:
        - web
        image: micro/micro
        imagePullPolicy: Always
        ports:
        - containerPort: 443
          name: web-port<|MERGE_RESOLUTION|>--- conflicted
+++ resolved
@@ -27,7 +27,6 @@
       containers:
       - name: web
         env:
-<<<<<<< HEAD
         - name: MICRO_AUTH
           value: "service"
         - name: MICRO_AUTH_LOGIN_URL
@@ -37,10 +36,8 @@
             secretKeyRef:
               name: micro-keypair
               key: public
-=======
         - name: MICRO_WEB_RESOLVER
           value: "subdomain"
->>>>>>> 1b6309fa
         - name: MICRO_BROKER
           value: "nats"
         - name: MICRO_BROKER_ADDRESS

package file

import (
	"context"
	"io"
	"io/ioutil"
	"os"
	"path/filepath"
	"strings"

	"github.com/micro/go-micro/config/options"
	"github.com/micro/go-micro/errors"
	"github.com/micro/go-micro/proxy"
	"github.com/micro/go-micro/server"
)

//Proxy for a proxy instance
type Proxy struct {
	options.Options

	// The file or directory to read from
	Endpoint string
}

func filePath(eps ...string) string {
	p := filepath.Join(eps...)
	return strings.Replace(p, "../", "", -1)
}

func getMethod(hdr map[string]string) string {
	switch hdr["Micro-Method"] {
	case "read", "write":
		return hdr["Micro-Method"]
	default:
		return "read"
	}
}

func getEndpoint(hdr map[string]string) string {
	ep := hdr["Micro-Endpoint"]
	if len(ep) > 0 && ep[0] == '/' {
		return ep
	}
	return ""
}

<<<<<<< HEAD
func (p *Proxy) ProcessMessage(ctx context.Context, msg server.Message) error {
	return nil
=======
//SendRequest currrent just return error.
func (p *Proxy) SendRequest(ctx context.Context, req client.Request, rsp client.Response) error {
	return errors.InternalServerError("go.micro.proxy.http", "SendRequest is unsupported")
>>>>>>> b90c29b6
}

// ServeRequest honours the server.Router interface
func (p *Proxy) ServeRequest(ctx context.Context, req server.Request, rsp server.Response) error {
	if p.Endpoint == "" {
		exe, err := os.Executable()
		if err != nil {
			return err
		}
		// set the endpoint to the current path
		p.Endpoint = filepath.Dir(exe)
	}

	for {
		// get data
		// Read the body if we're writing the file
		_, err := req.Read()
		if err == io.EOF {
			return nil
		}
		if err != nil {
			return err
		}

		// get the header
		hdr := req.Header()

		// get method
		//method := getMethod(hdr)

		// get endpoint
		endpoint := getEndpoint(hdr)

		// filepath
		file := filePath(p.Endpoint, endpoint)

		// lookup the file
		b, err := ioutil.ReadFile(file)
		if err != nil {
			return errors.InternalServerError(req.Service(), err.Error())
		}

		// write back the header
		rsp.WriteHeader(hdr)
		// write the body
		err = rsp.Write(b)
		if err == io.EOF {
			return nil
		}
		if err != nil {
			return errors.InternalServerError(req.Service(), err.Error())
		}
	}

}

//NewSingleHostProxy returns a Proxy which stand for a endpoint.
func NewSingleHostProxy(url string) proxy.Proxy {
	return &Proxy{
		Endpoint: url,
	}
}

// NewProxy returns a new proxy which will route using a http client
func NewProxy(opts ...options.Option) proxy.Proxy {
	p := new(Proxy)
	p.Options = options.NewOptions(opts...)
	p.Options.Init(options.WithString("file"))

	// get endpoint
	ep, ok := p.Options.Values().Get("proxy.endpoint")
	if ok {
		p.Endpoint = ep.(string)
	}

	return p
}<|MERGE_RESOLUTION|>--- conflicted
+++ resolved
@@ -44,14 +44,8 @@
 	return ""
 }
 
-<<<<<<< HEAD
 func (p *Proxy) ProcessMessage(ctx context.Context, msg server.Message) error {
 	return nil
-=======
-//SendRequest currrent just return error.
-func (p *Proxy) SendRequest(ctx context.Context, req client.Request, rsp client.Response) error {
-	return errors.InternalServerError("go.micro.proxy.http", "SendRequest is unsupported")
->>>>>>> b90c29b6
 }
 
 // ServeRequest honours the server.Router interface

--- conflicted
+++ resolved
@@ -22,14 +22,8 @@
 	client pb.RegistryService
 }
 
-<<<<<<< HEAD
 func (s *srv) callOpts() []client.CallOption {
-	var opts []client.CallOption
-	opts = append(opts, client.WithAuthToken())
-=======
-func (s *srv) callOpts() []goclient.CallOption {
-	var opts []goclient.CallOption
->>>>>>> 00748dda
+  opts := []client.CallOption{client.WithAuthToken()}
 
 	// set registry address
 	if len(s.address) > 0 {

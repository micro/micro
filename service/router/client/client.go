package client

import (
	"context"
	"fmt"
	"io"
	"net/http"
	"sync"
	"time"

	goclient "github.com/micro/go-micro/v3/client"
	"github.com/micro/go-micro/v3/router"
	"github.com/micro/micro/v3/service/client"
	"github.com/micro/micro/v3/service/errors"
	pb "github.com/micro/micro/v3/service/router/proto"
)

var (
	// name of the router service
	name = "router"
)

type svc struct {
	sync.RWMutex
	opts       router.Options
	callOpts   []goclient.CallOption
	router     pb.RouterService
	table      *table
	exit       chan bool
	errChan    chan error
	advertChan chan *router.Advert
}

// NewRouter creates new service router and returns it
func NewRouter(opts ...router.Option) router.Router {
	// get default options
	options := router.DefaultOptions()

	// apply requested options
	for _, o := range opts {
		o(&options)
	}

	s := &svc{
		opts:   options,
		router: pb.NewRouterService(name, client.DefaultClient),
	}

	// set the router address to call
	if len(options.Address) > 0 {
<<<<<<< HEAD
		s.callOpts = []client.CallOption{
			client.WithAddress(options.Address),
			client.WithAuthToken(),
=======
		s.callOpts = []goclient.CallOption{
			goclient.WithAddress(options.Address),
>>>>>>> 74c024c2
		}
	}
	// set the table
	s.table = &table{
		pb.NewTableService(name, client.DefaultClient),
		s.callOpts,
	}

	return s
}

// Init initializes router with given options
func (s *svc) Init(opts ...router.Option) error {
	s.Lock()
	defer s.Unlock()

	for _, o := range opts {
		o(&s.opts)
	}

	return nil
}

// Options returns router options
func (s *svc) Options() router.Options {
	s.Lock()
	opts := s.opts
	s.Unlock()

	return opts
}

// Table returns routing table
func (s *svc) Table() router.Table {
	return s.table
}

func (s *svc) advertiseEvents(advertChan chan *router.Advert, stream pb.Router_AdvertiseService) error {
	go func() {
		<-s.exit
		stream.Close()
	}()

	var advErr error

	for {
		resp, err := stream.Recv()
		if err != nil {
			if err != io.EOF {
				advErr = err
			}
			break
		}

		events := make([]*router.Event, len(resp.Events))
		for i, event := range resp.Events {
			route := router.Route{
				Service:  event.Route.Service,
				Address:  event.Route.Address,
				Gateway:  event.Route.Gateway,
				Network:  event.Route.Network,
				Link:     event.Route.Link,
				Metric:   event.Route.Metric,
				Metadata: event.Route.Metadata,
			}

			events[i] = &router.Event{
				Id:        event.Id,
				Type:      router.EventType(event.Type),
				Timestamp: time.Unix(0, event.Timestamp),
				Route:     route,
			}
		}

		advert := &router.Advert{
			Id:        resp.Id,
			Type:      router.AdvertType(resp.Type),
			Timestamp: time.Unix(0, resp.Timestamp),
			TTL:       time.Duration(resp.Ttl),
			Events:    events,
		}

		select {
		case advertChan <- advert:
		case <-s.exit:
			close(advertChan)
			return nil
		}
	}

	// close the channel on exit
	close(advertChan)

	return advErr
}

// Advertise advertises routes to the network
func (s *svc) Advertise() (<-chan *router.Advert, error) {
	s.Lock()
	defer s.Unlock()

	stream, err := s.router.Advertise(context.Background(), &pb.Request{}, s.callOpts...)
	if err != nil {
		return nil, fmt.Errorf("failed getting advert stream: %s", err)
	}

	// create advertise and event channels
	advertChan := make(chan *router.Advert)
	go s.advertiseEvents(advertChan, stream)

	return advertChan, nil
}

// Process processes incoming adverts
func (s *svc) Process(advert *router.Advert) error {
	events := make([]*pb.Event, 0, len(advert.Events))
	for _, event := range advert.Events {
		route := &pb.Route{
			Service:  event.Route.Service,
			Address:  event.Route.Address,
			Gateway:  event.Route.Gateway,
			Network:  event.Route.Network,
			Link:     event.Route.Link,
			Metric:   event.Route.Metric,
			Metadata: event.Route.Metadata,
		}
		e := &pb.Event{
			Id:        event.Id,
			Type:      pb.EventType(event.Type),
			Timestamp: event.Timestamp.UnixNano(),
			Route:     route,
		}
		events = append(events, e)
	}

	advertReq := &pb.Advert{
		Id:        s.Options().Id,
		Type:      pb.AdvertType(advert.Type),
		Timestamp: advert.Timestamp.UnixNano(),
		Events:    events,
	}

	if _, err := s.router.Process(context.Background(), advertReq, s.callOpts...); err != nil {
		return err
	}

	return nil
}

// Remote router cannot be closed
func (s *svc) Close() error {
	s.Lock()
	defer s.Unlock()

	select {
	case <-s.exit:
		return nil
	default:
		close(s.exit)
	}

	return nil
}

// Lookup looks up routes in the routing table and returns them
func (s *svc) Lookup(q ...router.QueryOption) ([]router.Route, error) {
	// call the router
	query := router.NewQuery(q...)

	resp, err := s.router.Lookup(context.Background(), &pb.LookupRequest{
		Query: &pb.Query{
			Service: query.Service,
			Gateway: query.Gateway,
			Network: query.Network,
		},
	}, s.callOpts...)

	if verr := errors.Parse(err); verr != nil && verr.Code == http.StatusNotFound {
		return nil, router.ErrRouteNotFound
	} else if err != nil {
		return nil, err
	}

	routes := make([]router.Route, len(resp.Routes))
	for i, route := range resp.Routes {
		routes[i] = router.Route{
			Service:  route.Service,
			Address:  route.Address,
			Gateway:  route.Gateway,
			Network:  route.Network,
			Link:     route.Link,
			Metric:   route.Metric,
			Metadata: route.Metadata,
		}
	}

	return routes, nil
}

// Watch returns a watcher which allows to track updates to the routing table
func (s *svc) Watch(opts ...router.WatchOption) (router.Watcher, error) {
	rsp, err := s.router.Watch(context.Background(), &pb.WatchRequest{}, s.callOpts...)
	if err != nil {
		return nil, err
	}
	options := router.WatchOptions{
		Service: "*",
	}
	for _, o := range opts {
		o(&options)
	}
	return newWatcher(rsp, options)
}

// Returns the router implementation
func (s *svc) String() string {
	return "service"
}<|MERGE_RESOLUTION|>--- conflicted
+++ resolved
@@ -48,14 +48,9 @@
 
 	// set the router address to call
 	if len(options.Address) > 0 {
-<<<<<<< HEAD
-		s.callOpts = []client.CallOption{
-			client.WithAddress(options.Address),
-			client.WithAuthToken(),
-=======
 		s.callOpts = []goclient.CallOption{
 			goclient.WithAddress(options.Address),
->>>>>>> 74c024c2
+			goclient.WithAuthToken(),
 		}
 	}
 	// set the table

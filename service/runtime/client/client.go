--- conflicted
+++ resolved
@@ -61,7 +61,7 @@
 			},
 		}
 
-		if _, err := s.runtime.Create(context.DefaultContext, req, goclient.WithAuthToken()); err != nil {
+		if _, err := s.runtime.Create(context.DefaultContext, req, client.WithAuthToken()); err != nil {
 			return err
 		}
 
@@ -72,7 +72,6 @@
 			return runtime.ErrInvalidResource
 		}
 
-<<<<<<< HEAD
 		// Allow the options to take precedence
 		if options.Namespace != "" {
 			networkPolicy.Namespace = options.Namespace
@@ -88,7 +87,7 @@
 			},
 		}
 
-		if _, err := s.runtime.Create(context.DefaultContext, req, goclient.WithAuthToken()); err != nil {
+		if _, err := s.runtime.Create(context.DefaultContext, req, client.WithAuthToken()); err != nil {
 			return err
 		}
 
@@ -128,15 +127,11 @@
 			},
 		}
 
-		if _, err := s.runtime.Create(context.DefaultContext, req, goclient.WithAuthToken()); err != nil {
+		if _, err := s.runtime.Create(context.DefaultContext, req, client.WithAuthToken()); err != nil {
 			return err
 		}
 	default:
 		return runtime.ErrInvalidResource
-=======
-	if _, err := s.runtime.Create(context.DefaultContext, req, client.WithAuthToken()); err != nil {
-		return err
->>>>>>> ef2143fd
 	}
 
 	return nil
@@ -148,7 +143,6 @@
 		o(&opts)
 	}
 
-<<<<<<< HEAD
 	// Handle the various different types of resources:
 	switch resource.Type() {
 	case runtime.TypeNamespace:
@@ -164,24 +158,6 @@
 		if !ok {
 			return nil, runtime.ErrInvalidResource
 		}
-=======
-	ls, err := s.runtime.Logs(context.DefaultContext, &pb.LogsRequest{
-		Service: service.Name,
-		Stream:  options.Stream,
-		Count:   options.Count,
-		Options: &pb.LogsOptions{
-			Namespace: options.Namespace,
-		},
-	}, client.WithAuthToken())
-	if err != nil {
-		return nil, err
-	}
-	logStream := &serviceLogs{
-		service: service.Name,
-		stream:  make(chan runtime.Log),
-		stop:    make(chan bool),
-	}
->>>>>>> ef2143fd
 
 		ls, err := s.runtime.Logs(context.DefaultContext, &pb.LogsRequest{
 			Service: service.Name,
@@ -190,7 +166,7 @@
 			Options: &pb.LogsOptions{
 				Namespace: opts.Namespace,
 			},
-		}, goclient.WithAuthToken())
+		}, client.WithAuthToken())
 		if err != nil {
 			return nil, err
 		}
@@ -316,7 +292,6 @@
 		o(&options)
 	}
 
-<<<<<<< HEAD
 	// Handle the various different types of resources:
 	switch resource.Type() {
 	case runtime.TypeNamespace:
@@ -341,7 +316,7 @@
 			},
 		}
 
-		if _, err := s.runtime.Update(context.DefaultContext, req, goclient.WithAuthToken()); err != nil {
+		if _, err := s.runtime.Update(context.DefaultContext, req, client.WithAuthToken()); err != nil {
 			return err
 		}
 
@@ -367,7 +342,7 @@
 			},
 		}
 
-		if _, err := s.runtime.Update(context.DefaultContext, req, goclient.WithAuthToken()); err != nil {
+		if _, err := s.runtime.Update(context.DefaultContext, req, client.WithAuthToken()); err != nil {
 			return err
 		}
 
@@ -395,15 +370,11 @@
 			},
 		}
 
-		if _, err := s.runtime.Update(context.DefaultContext, req, goclient.WithAuthToken()); err != nil {
+		if _, err := s.runtime.Update(context.DefaultContext, req, client.WithAuthToken()); err != nil {
 			return err
 		}
 	default:
 		return runtime.ErrInvalidResource
-=======
-	if _, err := s.runtime.Update(context.DefaultContext, req, client.WithAuthToken()); err != nil {
-		return err
->>>>>>> ef2143fd
 	}
 
 	return nil
@@ -420,24 +391,17 @@
 	switch resource.Type() {
 	case runtime.TypeNamespace:
 
-<<<<<<< HEAD
 		// Assert the resource back into a *runtime.Namespace
 		namespace, ok := resource.(*runtime.Namespace)
 		if !ok {
 			return runtime.ErrInvalidResource
 		}
-=======
-	if _, err := s.runtime.Delete(context.DefaultContext, req, client.WithAuthToken()); err != nil {
-		return err
-	}
->>>>>>> ef2143fd
 
 		// Allow the options to take precedence
 		if options.Namespace != "" {
 			namespace.Name = options.Namespace
 		}
 
-<<<<<<< HEAD
 		// runtime namespace delete request
 		req := &pb.DeleteRequest{
 			Resource: &pb.Resource{
@@ -446,21 +410,11 @@
 				},
 			},
 		}
-=======
-func (s *svc) CreateNamespace(ns string) error {
-	req := &pb.CreateNamespaceRequest{
-		Namespace: ns,
-	}
-	if _, err := s.runtime.CreateNamespace(context.DefaultContext, req, client.WithAuthToken()); err != nil {
-		return err
-	}
->>>>>>> ef2143fd
-
-		if _, err := s.runtime.Delete(context.DefaultContext, req, goclient.WithAuthToken()); err != nil {
-			return err
-		}
-
-<<<<<<< HEAD
+
+		if _, err := s.runtime.Delete(context.DefaultContext, req, client.WithAuthToken()); err != nil {
+			return err
+		}
+
 	case runtime.TypeNetworkPolicy:
 		// Assert the resource back into a *runtime.NetworkPolicy
 		networkPolicy, ok := resource.(*runtime.NetworkPolicy)
@@ -483,7 +437,7 @@
 			},
 		}
 
-		if _, err := s.runtime.Delete(context.DefaultContext, req, goclient.WithAuthToken()); err != nil {
+		if _, err := s.runtime.Delete(context.DefaultContext, req, client.WithAuthToken()); err != nil {
 			return err
 		}
 
@@ -510,19 +464,11 @@
 			},
 		}
 
-		if _, err := s.runtime.Delete(context.DefaultContext, req, goclient.WithAuthToken()); err != nil {
+		if _, err := s.runtime.Delete(context.DefaultContext, req, client.WithAuthToken()); err != nil {
 			return err
 		}
 	default:
 		return runtime.ErrInvalidResource
-=======
-func (s *svc) DeleteNamespace(ns string) error {
-	req := &pb.DeleteNamespaceRequest{
-		Namespace: ns,
-	}
-	if _, err := s.runtime.DeleteNamespace(context.DefaultContext, req, client.WithAuthToken()); err != nil {
-		return err
->>>>>>> ef2143fd
 	}
 
 	return nil

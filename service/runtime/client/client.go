package client

import (
	"io"
	"sync"

	goclient "github.com/micro/go-micro/v3/client"
	"github.com/micro/go-micro/v3/runtime"
	pb "github.com/micro/micro/v3/proto/runtime"
	"github.com/micro/micro/v3/service/client"
	"github.com/micro/micro/v3/service/context"
)

type svc struct {
	sync.RWMutex
	options runtime.Options
	runtime pb.RuntimeService
}

// Init initializes runtime with given options
func (s *svc) Init(opts ...runtime.Option) error {
	s.Lock()
	defer s.Unlock()

	for _, o := range opts {
		o(&s.options)
	}

	s.runtime = pb.NewRuntimeService("runtime", client.DefaultClient)

	return nil
}

// Create registers a service in the runtime
func (s *svc) Create(svc *runtime.Service, opts ...runtime.CreateOption) error {
	var options runtime.CreateOptions
	for _, o := range opts {
		o(&options)
	}

	// set the default source from MICRO_RUNTIME_SOURCE
	if len(svc.Source) == 0 {
		svc.Source = s.options.Source
	}

	// runtime service create request
	req := &pb.CreateRequest{
		Service: &pb.Service{
			Name:     svc.Name,
			Version:  svc.Version,
			Source:   svc.Source,
			Metadata: svc.Metadata,
		},
		Options: &pb.CreateOptions{
<<<<<<< HEAD
			Command:   options.Command,
			Args:      options.Args,
			Env:       options.Env,
			Type:      options.Type,
			Image:     options.Image,
			Namespace: options.Namespace,
			Secrets:   options.Secrets,
			Volumes:   options.Volumes,
=======
			Command:    options.Command,
			Args:       options.Args,
			Env:        options.Env,
			Type:       options.Type,
			Image:      options.Image,
			Namespace:  options.Namespace,
			Secrets:    options.Secrets,
			Entrypoint: options.Entrypoint,
>>>>>>> 58faa151
		},
	}

	if _, err := s.runtime.Create(context.DefaultContext, req, goclient.WithAuthToken()); err != nil {
		return err
	}

	return nil
}

func (s *svc) Logs(service *runtime.Service, opts ...runtime.LogsOption) (runtime.Logs, error) {
	var options runtime.LogsOptions
	for _, o := range opts {
		o(&options)
	}

	ls, err := s.runtime.Logs(context.DefaultContext, &pb.LogsRequest{
		Service: service.Name,
		Stream:  options.Stream,
		Count:   options.Count,
		Options: &pb.LogsOptions{
			Namespace: options.Namespace,
		},
	}, goclient.WithAuthToken())
	if err != nil {
		return nil, err
	}
	logStream := &serviceLogs{
		service: service.Name,
		stream:  make(chan runtime.Log),
		stop:    make(chan bool),
	}

	go func() {
		for {
			select {
			// @todo this never seems to return, investigate
			case <-ls.Context().Done():
				logStream.Stop()
			}
		}
	}()

	go func() {
		for {
			select {
			// @todo this never seems to return, investigate
			case <-ls.Context().Done():
				return
			case _, ok := <-logStream.stream:
				if !ok {
					return
				}
			default:
				record := pb.LogRecord{}
				err := ls.RecvMsg(&record)
				if err != nil {
					if err != io.EOF {
						logStream.err = err
					}
					logStream.Stop()
					return
				}
				logStream.stream <- runtime.Log{
					Message:  record.GetMessage(),
					Metadata: record.GetMetadata(),
				}
			}
		}
	}()
	return logStream, nil
}

type serviceLogs struct {
	service string
	stream  chan runtime.Log
	sync.Mutex
	stop chan bool
	err  error
}

func (l *serviceLogs) Error() error {
	return l.err
}

func (l *serviceLogs) Chan() chan runtime.Log {
	return l.stream
}

func (l *serviceLogs) Stop() error {
	l.Lock()
	defer l.Unlock()
	select {
	case <-l.stop:
		return nil
	default:
		close(l.stream)
		close(l.stop)
	}
	return nil
}

// Read returns the service with the given name from the runtime
func (s *svc) Read(opts ...runtime.ReadOption) ([]*runtime.Service, error) {
	var options runtime.ReadOptions
	for _, o := range opts {
		o(&options)
	}

	// runtime service create request
	req := &pb.ReadRequest{
		Options: &pb.ReadOptions{
			Service:   options.Service,
			Version:   options.Version,
			Type:      options.Type,
			Namespace: options.Namespace,
		},
	}

	resp, err := s.runtime.Read(context.DefaultContext, req, goclient.WithAuthToken())
	if err != nil {
		return nil, err
	}

	services := make([]*runtime.Service, 0, len(resp.Services))
	for _, service := range resp.Services {
		svc := &runtime.Service{
			Name:     service.Name,
			Version:  service.Version,
			Source:   service.Source,
			Metadata: service.Metadata,
			Status:   runtime.ServiceStatus(service.Status),
		}
		services = append(services, svc)
	}

	return services, nil
}

// Update updates the running service
func (s *svc) Update(svc *runtime.Service, opts ...runtime.UpdateOption) error {
	var options runtime.UpdateOptions
	for _, o := range opts {
		o(&options)
	}
	// runtime service create request
	req := &pb.UpdateRequest{
		Service: &pb.Service{
			Name:     svc.Name,
			Version:  svc.Version,
			Source:   svc.Source,
			Metadata: svc.Metadata,
		},
		Options: &pb.UpdateOptions{
			Namespace:  options.Namespace,
			Entrypoint: options.Entrypoint,
		},
	}

	if _, err := s.runtime.Update(context.DefaultContext, req, goclient.WithAuthToken()); err != nil {
		return err
	}

	return nil
}

// Delete stops and removes the service from the runtime
func (s *svc) Delete(svc *runtime.Service, opts ...runtime.DeleteOption) error {
	var options runtime.DeleteOptions
	for _, o := range opts {
		o(&options)
	}

	// runtime service dekete request
	req := &pb.DeleteRequest{
		Service: &pb.Service{
			Name:     svc.Name,
			Version:  svc.Version,
			Source:   svc.Source,
			Metadata: svc.Metadata,
		},
		Options: &pb.DeleteOptions{
			Namespace: options.Namespace,
		},
	}

	if _, err := s.runtime.Delete(context.DefaultContext, req, goclient.WithAuthToken()); err != nil {
		return err
	}

	return nil
}

func (s *svc) CreateNamespace(ns string) error {
	req := &pb.CreateNamespaceRequest{
		Namespace: ns,
	}
	if _, err := s.runtime.CreateNamespace(context.DefaultContext, req, goclient.WithAuthToken()); err != nil {
		return err
	}

	return nil
}

func (s *svc) DeleteNamespace(ns string) error {
	req := &pb.DeleteNamespaceRequest{
		Namespace: ns,
	}
	if _, err := s.runtime.DeleteNamespace(context.DefaultContext, req, goclient.WithAuthToken()); err != nil {
		return err
	}

	return nil
}

// Start starts the runtime
func (s *svc) Start() error {
	// NOTE: nothing to be done here
	return nil
}

// Stop stops the runtime
func (s *svc) Stop() error {
	// NOTE: nothing to be done here
	return nil
}

// Returns the runtime service implementation
func (s *svc) String() string {
	return "service"
}

// NewRuntime creates new service runtime and returns it
func NewRuntime(opts ...runtime.Option) runtime.Runtime {
	var options runtime.Options
	for _, o := range opts {
		o(&options)
	}

	return &svc{
		options: options,
		runtime: pb.NewRuntimeService("runtime", client.DefaultClient),
	}
}<|MERGE_RESOLUTION|>--- conflicted
+++ resolved
@@ -52,25 +52,15 @@
 			Metadata: svc.Metadata,
 		},
 		Options: &pb.CreateOptions{
-<<<<<<< HEAD
-			Command:   options.Command,
-			Args:      options.Args,
-			Env:       options.Env,
-			Type:      options.Type,
-			Image:     options.Image,
-			Namespace: options.Namespace,
-			Secrets:   options.Secrets,
-			Volumes:   options.Volumes,
-=======
 			Command:    options.Command,
 			Args:       options.Args,
 			Env:        options.Env,
+			Entrypoint: options.Entrypoint,
 			Type:       options.Type,
 			Image:      options.Image,
 			Namespace:  options.Namespace,
 			Secrets:    options.Secrets,
-			Entrypoint: options.Entrypoint,
->>>>>>> 58faa151
+			Volumes:    options.Volumes,
 		},
 	}
 

--- conflicted
+++ resolved
@@ -51,13 +51,9 @@
 	// DefaultRetries which should be attempted when starting a service
 	DefaultRetries = 3
 	// DefaultImage which should be run
-<<<<<<< HEAD
 	DefaultImage = "micro/cells:micro"
-=======
-	DefaultImage = "micro/cells:go"
 	// Git orgs we currently support for credentials
 	GitOrgs = []string{"github", "bitbucket", "gitlab"}
->>>>>>> 42f6ae5d
 )
 
 const (

// Package runtime is the micro runtime
package runtime

import (
	"encoding/json"
	"fmt"
	"net/http"
	"os"
	"path"
	"path/filepath"
	"sort"
	"strings"
	"text/tabwriter"
	"time"

	golog "github.com/micro/go-micro/v3/logger"
	"github.com/micro/go-micro/v3/runtime/local/source/git"
	"github.com/micro/micro/v3/client/cli/namespace"
	"github.com/micro/micro/v3/client/cli/util"
	"github.com/micro/micro/v3/internal/config"
	"github.com/micro/micro/v3/service/logger"
	"github.com/micro/micro/v3/service/runtime"
	"github.com/urfave/cli/v2"
	"google.golang.org/grpc/status"
)

const (
	// RunUsage message for the run command
	RunUsage = "Run a service: micro run [source]"
	// KillUsage message for the kill command
	KillUsage = "Kill a service: micro kill [source]"
	// UpdateUsage message for the update command
	UpdateUsage = "Update a service: micro update [source]"
	// GetUsage message for micro get command
	GetUsage = "Get the status of services"
	// ServicesUsage message for micro services command
	ServicesUsage = "micro services"
	// CannotWatch message for the run command
	CannotWatch = "Cannot watch filesystem on this runtime"
)

var (
	// DefaultRetries which should be attempted when starting a service
	DefaultRetries = 3
	// DefaultImage which should be run
	DefaultImage = "micro/cells:micro"
	// Git orgs we currently support for credentials
	GitOrgs = []string{"github", "bitbucket", "gitlab"}
)

const (
	credentialsKey = "GIT_CREDENTIALS"
)

// timeAgo returns the time passed
func timeAgo(v string) string {
	if len(v) == 0 {
		return "unknown"
	}
	t, err := time.Parse(time.RFC3339, v)
	if err != nil {
		return v
	}

	return fmt.Sprintf("%v ago", fmtDuration(time.Since(t)))
}

func fmtDuration(d time.Duration) string {
	// round to secs
	d = d.Round(time.Second)

	var resStr string
	days := d / (time.Hour * 24)
	if days > 0 {
		d -= days * time.Hour * 24
		resStr = fmt.Sprintf("%dd", days)
	}
	h := d / time.Hour
	if len(resStr) > 0 || h > 0 {
		d -= h * time.Hour
		resStr = fmt.Sprintf("%s%dh", resStr, h)
	}
	m := d / time.Minute
	if len(resStr) > 0 || m > 0 {
		d -= m * time.Minute
		resStr = fmt.Sprintf("%s%dm", resStr, m)
	}
	s := d / time.Second
	resStr = fmt.Sprintf("%s%ds", resStr, s)
	return resStr
}

// exists returns whether the given file or directory exists
func dirExists(path string) (bool, error) {
	_, err := os.Stat(path)
	if err == nil {
		return true, nil
	}
	if os.IsNotExist(err) {
		return false, nil
	}
	return true, err
}

func sourceExists(source *git.Source) error {
	ref := source.Ref
	if ref == "" || ref == "latest" {
		ref = "master"
	}

	sourceExistsAt := func(url string, source *git.Source) error {
		req, _ := http.NewRequest("GET", url, nil)

		// add the git credentials if set
		if creds, ok := getGitCredentials(source.Repo); ok {
			req.Header.Set("Authorization", "token "+creds)
		}

		client := new(http.Client)
		resp, err := client.Do(req)

		// @todo gracefully degrade?
		if err != nil {
			return err
		}
		if resp.StatusCode >= 400 && resp.StatusCode < 500 {
			return fmt.Errorf("service at %v@%v not found", source.RuntimeSource(), ref)
		}
		return nil
	}

	if strings.Contains(source.Repo, "github") {
		// Github specific existence checs
		repo := strings.ReplaceAll(source.Repo, "github.com/", "")
		url := fmt.Sprintf("https://api.github.com/repos/%v/contents/%v?ref=%v", repo, source.Folder, ref)
		return sourceExistsAt(url, source)
	} else if strings.Contains(source.Repo, "gitlab") {
		// Gitlab specific existence checks

		// @todo better check for gitlab
		url := fmt.Sprintf("https://%v", source.Repo)
		return sourceExistsAt(url, source)
	}
	return nil
}

func appendSourceBase(ctx *cli.Context, workDir, source string) string {
	isLocal, _ := git.IsLocal(workDir, source)
	// @todo add list of supported hosts here or do this check better
	if !isLocal && !strings.Contains(source, ".com") && !strings.Contains(source, ".org") && !strings.Contains(source, ".net") {
<<<<<<< HEAD
		baseURL, _ := config.Get(config.Path("git", util.GetEnv(ctx).Name, "baseurl"))
=======
		env, _ := util.GetEnv(ctx)
		baseURL, _ := config.Get(config.Path("git", env.Name, "baseurl"))
>>>>>>> 7edd8dfd
		if len(baseURL) == 0 {
			baseURL, _ = config.Get(config.Path("git", "baseurl"))
		}
		if len(baseURL) == 0 {
			return path.Join("github.com/micro/services", source)
		}
		return path.Join(baseURL, source)
	}
	return source
}

func runService(ctx *cli.Context) error {
	// we need some args to run
	if ctx.Args().Len() == 0 {
		fmt.Println(RunUsage)
		return nil
	}

	wd, err := os.Getwd()
	if err != nil {
		return err
	}

<<<<<<< HEAD
	// determine the type of source input, i.e. is it a local folder or a remote git repo
=======
>>>>>>> 7edd8dfd
	source, err := git.ParseSourceLocal(wd, appendSourceBase(ctx, wd, ctx.Args().Get(0)))
	if err != nil {
		return err
	}
<<<<<<< HEAD

	// if the source isn't local, ensure it exists
	if !source.Local {
		if err := sourceExists(source); err != nil {
=======
	var newSource string
	if source.Local {
		if cliutil.IsPlatform(ctx) {
			fmt.Println("Local sources are not yet supported on m3o. It's coming soon though!")
			os.Exit(1)
		}
		newSource, err = upload(ctx, source)
		if err != nil {
			return err
		}
	} else {
		err := sourceExists(source)
		if err != nil {
>>>>>>> 7edd8dfd
			return err
		}
	}

	// parse the various flags
	typ := ctx.String("type")
	command := strings.TrimSpace(ctx.String("command"))
	args := strings.TrimSpace(ctx.String("args"))
	retries := DefaultRetries
	image := DefaultImage
	if ctx.IsSet("retries") {
		retries = ctx.Int("retries")
	}
	if ctx.IsSet("image") {
		image = ctx.String("image")
	}

	var runtimeSource string
	if source.Local {
		// for local source, upload it to the server and use the resulting source ID
		runtimeSource, err = upload(ctx, source)
		if err != nil {
			return err
		}
	} else {
		// if we're running a remote git repository, pass this as the source
		runtimeSource = source.RuntimeSource()
	}

	// for local source, the srv.Source attribute will be remapped to the id of the source upload.
	// however this won't make sense from a user experience perspective, so we'll pass the argument
	// they used in metadata, e.g. ./helloworld
	metadata := map[string]string{
		"source": source.RuntimeSource(),
	}

	// specify the options
	opts := []runtime.CreateOption{
		runtime.WithOutput(os.Stdout),
		runtime.WithRetries(retries),
		runtime.CreateImage(image),
		runtime.CreateType(typ),
	}
	if len(command) > 0 {
		opts = append(opts, runtime.WithCommand(strings.Split(command, " ")...))
	}
	if len(args) > 0 {
		opts = append(opts, runtime.WithArgs(strings.Split(args, " ")...))
	}

	// when the repo root doesn't match the full path (e.g. in cases where a mono-repo is being
	// used), find the relative path and pass this in the metadata as entrypoint.
	if source.Local && source.LocalRepoRoot != source.FullPath {
		ep, _ := filepath.Rel(source.LocalRepoRoot, source.FullPath)
		opts = append(opts, runtime.CreateEntrypoint(ep))
	}

	// add environment variable passed in via cli
	var environment []string
	for _, evar := range ctx.StringSlice("env_vars") {
		for _, e := range strings.Split(evar, ",") {
			if len(e) > 0 {
				environment = append(environment, strings.TrimSpace(e))
			}
		}
	}
	if len(environment) > 0 {
		opts = append(opts, runtime.WithEnv(environment))
	}

<<<<<<< HEAD
	// determine the namespace
	ns, err := namespace.Get(util.GetEnv(ctx).Name)
=======
	if len(command) > 0 {
		opts = append(opts, runtime.WithCommand(strings.Split(command, " ")...))
	}

	if len(args) > 0 {
		opts = append(opts, runtime.WithArgs(strings.Split(args, " ")...))
	}

	// determine the namespace
	env, err := util.GetEnv(ctx)
	if err != nil {
		return err
	}
	ns, err := namespace.Get(env.Name)
>>>>>>> 7edd8dfd
	if err != nil {
		return err
	}

	opts = append(opts, runtime.CreateNamespace(ns))
	gitCreds, ok := getGitCredentials(source.Repo)
	if ok {
		opts = append(opts, runtime.WithSecret(credentialsKey, gitCreds))
	}

	// run the service
	return runtime.Create(&runtime.Service{
		Name:     source.RuntimeName(),
		Source:   runtimeSource,
		Version:  source.Ref,
		Metadata: metadata,
	}, opts...)
}

func getGitCredentials(repo string) (string, bool) {
	repo = strings.Split(repo, "/")[0]

	for _, org := range GitOrgs {
		if !strings.Contains(repo, org) {
			continue
		}

		// check the creds for the org
		creds, err := config.Get(config.Path("git", "credentials", org))
		if err == nil && len(creds) > 0 {
			return creds, true
		}
	}

	return "", false
}

func killService(ctx *cli.Context) error {
	// we need some args to run
	if ctx.Args().Len() == 0 {
		fmt.Println(KillUsage)
		return nil
	}

	name := ctx.Args().Get(0)
	ref := ""
	if parts := strings.Split(name, "@"); len(parts) > 1 {
		name = parts[0]
		ref = parts[1]
	}
	if ref == "" {
		ref = "latest"
	}
	service := &runtime.Service{
		Name:    name,
		Version: ref,
	}

	// determine the namespace
<<<<<<< HEAD
	ns, err := namespace.Get(util.GetEnv(ctx).Name)
=======
	env, err := util.GetEnv(ctx)
	if err != nil {
		return err
	}
	ns, err := namespace.Get(env.Name)
>>>>>>> 7edd8dfd
	if err != nil {
		return err
	}

	if err := runtime.Delete(service, runtime.DeleteNamespace(ns)); err != nil {
		return err
	}

	return nil
}

func updateService(ctx *cli.Context) error {
	// we need some args to run
	if ctx.Args().Len() == 0 {
		fmt.Println(RunUsage)
		return nil
	}

	wd, err := os.Getwd()
	if err != nil {
		return err
	}
<<<<<<< HEAD

	// determine the type of source input, i.e. is it a local folder or a remote git repo
	source, err := git.ParseSourceLocal(wd, appendSourceBase(ctx, wd, ctx.Args().First()))
	if err != nil {
		return err
	}

	// if the source isn't local, ensure it exists
	if !source.Local {
		if err := sourceExists(source); err != nil {
			return err
		}
=======
	source, err := git.ParseSourceLocal(wd, appendSourceBase(ctx, wd, ctx.Args().Get(0)))
	if err != nil {
		return err
>>>>>>> 7edd8dfd
	}
	var runtimeSource string
	if source.Local {
		// for local source, upload it to the server and use the resulting source ID
		runtimeSource, err = upload(ctx, source)
		if err != nil {
			return err
		}
	} else {
		// if we're running a remote git repository, pass this as the source
		runtimeSource = source.RuntimeSource()
	}

	// for local source, the srv.Source attribute will be remapped to the id of the source upload.
	// however this won't make sense from a user experience perspective, so we'll pass the argument
	// they used in metadata, e.g. ./helloworld
	metadata := map[string]string{
		"source": source.RuntimeSource(),
	}

<<<<<<< HEAD
	// when the repo root doesn't match the full path (e.g. in cases where a mono-repo is being
	// used), find the relative path and pass this in the metadata as entrypoint
	var opts []runtime.UpdateOption
	if source.Local && source.LocalRepoRoot != source.FullPath {
		ep, _ := filepath.Rel(source.LocalRepoRoot, source.FullPath)
		opts = append(opts, runtime.UpdateEntrypoint(ep))
	}

	// determine the namespace
	ns, err := namespace.Get(util.GetEnv(ctx).Name)
=======
	// determine the namespace
	env, err := util.GetEnv(ctx)
	if err != nil {
		return err
	}
	ns, err := namespace.Get(env.Name)
>>>>>>> 7edd8dfd
	if err != nil {
		return err
	}
	opts = append(opts, runtime.UpdateNamespace(ns))

	// pass git credentials incase a private repo needs to be pulled
	gitCreds, ok := getGitCredentials(source.Repo)
	if ok {
		opts = append(opts, runtime.UpdateSecret(credentialsKey, gitCreds))
	}

	return runtime.Update(&runtime.Service{
		Name:     source.RuntimeName(),
		Source:   runtimeSource,
		Version:  source.Ref,
		Metadata: metadata,
	}, opts...)
}

func getService(ctx *cli.Context) error {
	name := ""
	version := "latest"
	typ := ctx.String("type")

	if ctx.Args().Len() > 0 {
		wd, err := os.Getwd()
		if err != nil {
			return err
		}
		source, err := git.ParseSourceLocal(wd, ctx.Args().Get(0))
		if err != nil {
			return err
		}
		name = source.RuntimeName()
	}
	// set version as second arg
	if ctx.Args().Len() > 1 {
		version = ctx.Args().Get(1)
	}

	// should we list sevices
	var list bool

	// zero args so list all
	if ctx.Args().Len() == 0 {
		list = true
	}

	var services []*runtime.Service
	var readOpts []runtime.ReadOption

	// return a list of services
	switch list {
	case true:
		// return specific type listing
		if len(typ) > 0 {
			readOpts = append(readOpts, runtime.ReadType(typ))
		}
	// return one service
	default:
		// check if service name was passed in
		if len(name) == 0 {
			fmt.Println(GetUsage)
			return nil
		}

		// get service with name and version
		readOpts = []runtime.ReadOption{
			runtime.ReadService(name),
			runtime.ReadVersion(version),
		}

		// return the runtime services
		if len(typ) > 0 {
			readOpts = append(readOpts, runtime.ReadType(typ))
		}
	}

	// determine the namespace
<<<<<<< HEAD
	ns, err := namespace.Get(util.GetEnv(ctx).Name)
=======
	env, err := util.GetEnv(ctx)
	if err != nil {
		return err
	}
	ns, err := namespace.Get(env.Name)
>>>>>>> 7edd8dfd
	if err != nil {
		return err
	}
	readOpts = append(readOpts, runtime.ReadNamespace(ns))

	// read the service
	services, err = runtime.Read(readOpts...)
	if err != nil {
		return err
	}

	// make sure we return UNKNOWN when empty string is supplied
	parse := func(m string) string {
		if len(m) == 0 {
			return "n/a"
		}
		return m
	}

	// don't do anything if there's no services
	if len(services) == 0 {
		return nil
	}

	sort.Slice(services, func(i, j int) bool { return services[i].Name < services[j].Name })

	writer := tabwriter.NewWriter(os.Stdout, 0, 8, 1, '\t', tabwriter.AlignRight)
	fmt.Fprintln(writer, "NAME\tVERSION\tSOURCE\tSTATUS\tBUILD\tUPDATED\tMETADATA")
	for _, service := range services {
		// cut the commit down to first 7 characters
		build := parse(service.Metadata["build"])
		if len(build) > 7 {
			build = build[:7]
		}

		// if there is an error, display this in metadata (there is no error field)
		metadata := fmt.Sprintf("owner=%s, group=%s", parse(service.Metadata["owner"]), parse(service.Metadata["group"]))
		if service.Status == runtime.Error {
			metadata = fmt.Sprintf("%v, error=%v", metadata, parse(service.Metadata["error"]))
		}

		// parse when the service was started
		updated := parse(timeAgo(service.Metadata["started"]))

		// sometimes the services's source can be remapped to the build id etc, however the original
		// argument passed to micro run is always kept in the source attribute of service metadata
		if src, ok := service.Metadata["source"]; ok {
			service.Source = src
		}

		fmt.Fprintf(writer, "%s\t%s\t%s\t%s\t%s\t%s\t%s\n",
			service.Name,
			parse(service.Version),
			parse(service.Source),
			humanizeStatus(service.Status),
			build,
			updated,
			metadata)
	}
	writer.Flush()
	return nil
}

const (
	// logUsage message for logs command
	logUsage = "Required usage: micro log example"
)

func getLogs(ctx *cli.Context) error {
	logger.DefaultLogger.Init(golog.WithFields(map[string]interface{}{"service": "runtime"}))
	if ctx.Args().Len() == 0 {
		fmt.Println("Service name is required")
		return nil
	}

	name := ctx.Args().Get(0)

	// must specify service name
	if len(name) == 0 {
		fmt.Println(logUsage)
		return nil
	}

	// get the args
	options := []runtime.LogsOption{}

	count := ctx.Int("lines")
	if count > 0 {
		options = append(options, runtime.LogsCount(int64(count)))
	} else {
		options = append(options, runtime.LogsCount(int64(15)))
	}

	follow := ctx.Bool("follow")

	if follow {
		options = append(options, runtime.LogsStream(follow))
	}

	// @todo reintroduce since
	//since := ctx.String("since")
	//var readSince time.Time
	//d, err := time.ParseDuration(since)
	//if err == nil {
	//	readSince = time.Now().Add(-d)
	//}

	// determine the namespace
<<<<<<< HEAD
	ns, err := namespace.Get(util.GetEnv(ctx).Name)
=======
	env, err := util.GetEnv(ctx)
	if err != nil {
		return err
	}
	ns, err := namespace.Get(env.Name)
>>>>>>> 7edd8dfd
	if err != nil {
		return err
	}
	options = append(options, runtime.LogsNamespace(ns))

	logs, err := runtime.Log(&runtime.Service{Name: name}, options...)

	if err != nil {
		return err
	}

	output := ctx.String("output")
	for {
		select {
		case record, ok := <-logs.Chan():
			if !ok {
				if err := logs.Error(); err != nil {
					fmt.Printf("Error reading logs: %s\n", status.Convert(err).Message())
					os.Exit(1)
				}
				return nil
			}
			switch output {
			case "json":
				b, _ := json.Marshal(record)
				fmt.Printf("%v\n", string(b))
			default:
				fmt.Printf("%v\n", record.Message)

			}
		}
	}
}

func humanizeStatus(status runtime.ServiceStatus) string {
	switch status {
	case runtime.Pending:
		return "pending"
	case runtime.Building:
		return "building"
	case runtime.Starting:
		return "starting"
	case runtime.Running:
		return "running"
	case runtime.Stopping:
		return "stopping"
	case runtime.Stopped:
		return "stopped"
	case runtime.Error:
		return "error"
	default:
		return "unknown"
	}
}<|MERGE_RESOLUTION|>--- conflicted
+++ resolved
@@ -148,12 +148,8 @@
 	isLocal, _ := git.IsLocal(workDir, source)
 	// @todo add list of supported hosts here or do this check better
 	if !isLocal && !strings.Contains(source, ".com") && !strings.Contains(source, ".org") && !strings.Contains(source, ".net") {
-<<<<<<< HEAD
-		baseURL, _ := config.Get(config.Path("git", util.GetEnv(ctx).Name, "baseurl"))
-=======
 		env, _ := util.GetEnv(ctx)
 		baseURL, _ := config.Get(config.Path("git", env.Name, "baseurl"))
->>>>>>> 7edd8dfd
 		if len(baseURL) == 0 {
 			baseURL, _ = config.Get(config.Path("git", "baseurl"))
 		}
@@ -177,34 +173,15 @@
 		return err
 	}
 
-<<<<<<< HEAD
 	// determine the type of source input, i.e. is it a local folder or a remote git repo
-=======
->>>>>>> 7edd8dfd
 	source, err := git.ParseSourceLocal(wd, appendSourceBase(ctx, wd, ctx.Args().Get(0)))
 	if err != nil {
 		return err
 	}
-<<<<<<< HEAD
 
 	// if the source isn't local, ensure it exists
 	if !source.Local {
 		if err := sourceExists(source); err != nil {
-=======
-	var newSource string
-	if source.Local {
-		if cliutil.IsPlatform(ctx) {
-			fmt.Println("Local sources are not yet supported on m3o. It's coming soon though!")
-			os.Exit(1)
-		}
-		newSource, err = upload(ctx, source)
-		if err != nil {
-			return err
-		}
-	} else {
-		err := sourceExists(source)
-		if err != nil {
->>>>>>> 7edd8dfd
 			return err
 		}
 	}
@@ -274,11 +251,6 @@
 	if len(environment) > 0 {
 		opts = append(opts, runtime.WithEnv(environment))
 	}
-
-<<<<<<< HEAD
-	// determine the namespace
-	ns, err := namespace.Get(util.GetEnv(ctx).Name)
-=======
 	if len(command) > 0 {
 		opts = append(opts, runtime.WithCommand(strings.Split(command, " ")...))
 	}
@@ -293,7 +265,6 @@
 		return err
 	}
 	ns, err := namespace.Get(env.Name)
->>>>>>> 7edd8dfd
 	if err != nil {
 		return err
 	}
@@ -353,15 +324,11 @@
 	}
 
 	// determine the namespace
-<<<<<<< HEAD
-	ns, err := namespace.Get(util.GetEnv(ctx).Name)
-=======
 	env, err := util.GetEnv(ctx)
 	if err != nil {
 		return err
 	}
 	ns, err := namespace.Get(env.Name)
->>>>>>> 7edd8dfd
 	if err != nil {
 		return err
 	}
@@ -384,7 +351,6 @@
 	if err != nil {
 		return err
 	}
-<<<<<<< HEAD
 
 	// determine the type of source input, i.e. is it a local folder or a remote git repo
 	source, err := git.ParseSourceLocal(wd, appendSourceBase(ctx, wd, ctx.Args().First()))
@@ -397,11 +363,6 @@
 		if err := sourceExists(source); err != nil {
 			return err
 		}
-=======
-	source, err := git.ParseSourceLocal(wd, appendSourceBase(ctx, wd, ctx.Args().Get(0)))
-	if err != nil {
-		return err
->>>>>>> 7edd8dfd
 	}
 	var runtimeSource string
 	if source.Local {
@@ -422,7 +383,6 @@
 		"source": source.RuntimeSource(),
 	}
 
-<<<<<<< HEAD
 	// when the repo root doesn't match the full path (e.g. in cases where a mono-repo is being
 	// used), find the relative path and pass this in the metadata as entrypoint
 	var opts []runtime.UpdateOption
@@ -432,15 +392,11 @@
 	}
 
 	// determine the namespace
-	ns, err := namespace.Get(util.GetEnv(ctx).Name)
-=======
-	// determine the namespace
 	env, err := util.GetEnv(ctx)
 	if err != nil {
 		return err
 	}
 	ns, err := namespace.Get(env.Name)
->>>>>>> 7edd8dfd
 	if err != nil {
 		return err
 	}
@@ -520,15 +476,11 @@
 	}
 
 	// determine the namespace
-<<<<<<< HEAD
-	ns, err := namespace.Get(util.GetEnv(ctx).Name)
-=======
 	env, err := util.GetEnv(ctx)
 	if err != nil {
 		return err
 	}
 	ns, err := namespace.Get(env.Name)
->>>>>>> 7edd8dfd
 	if err != nil {
 		return err
 	}
@@ -637,15 +589,11 @@
 	//}
 
 	// determine the namespace
-<<<<<<< HEAD
-	ns, err := namespace.Get(util.GetEnv(ctx).Name)
-=======
 	env, err := util.GetEnv(ctx)
 	if err != nil {
 		return err
 	}
 	ns, err := namespace.Get(env.Name)
->>>>>>> 7edd8dfd
 	if err != nil {
 		return err
 	}

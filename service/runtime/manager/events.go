package manager

import (
	"encoding/json"
	"strings"
	"time"

	"github.com/google/uuid"
	gorun "github.com/micro/go-micro/v3/runtime"
	gostore "github.com/micro/go-micro/v3/store"
	"github.com/micro/micro/v3/internal/namespace"
	"github.com/micro/micro/v3/service/logger"
	"github.com/micro/micro/v3/service/runtime"
	"github.com/micro/micro/v3/service/store"
)

var (
	// eventTTL is the duration events will perist in the store before expiring
	eventTTL = time.Minute * 10
	// eventPollFrequency is the max frequency the manager will check for new events in the store
	eventPollFrequency = time.Minute
)

const (
	// eventPrefix is prefixed to the key for event records
	eventPrefix = "event/"
	// eventProcessedPrefix is prefixed to the key for tracking event processing
	eventProcessedPrefix = "processed/"
)

// publishEvent will write the event to the global store and immediately process the event
func (m *manager) publishEvent(eType gorun.EventType, srv *gorun.Service, opts *gorun.CreateOptions) error {
	e := &gorun.Event{
		ID:      uuid.New().String(),
		Type:    eType,
		Service: srv,
		Options: opts,
	}

	bytes, err := json.Marshal(e)
	if err != nil {
		return err
	}

	record := &gostore.Record{
		Key:    eventPrefix + e.ID,
		Value:  bytes,
		Expiry: eventTTL,
	}

	if err := store.Write(record); err != nil {
		return err
	}

	go m.processEvent(record.Key)
	return nil
}

// watchEvents polls the store for events periodically and processes them if they have not already
// done so
func (m *manager) watchEvents() {
	ticker := time.NewTicker(eventPollFrequency)

	for {
		// get the keys of the events
		events, err := store.Read(eventPrefix, gostore.ReadPrefix())
		if err != nil {
			logger.Warn("Error listing events: %v", err)
			continue
		}

		// loop through every event
		for _, ev := range events {
			logger.Debugf("Process Event: %v", ev.Key)
			m.processEvent(ev.Key)
		}

		<-ticker.C
	}
}

// processEvent will take an event key, verify it hasn't been consumed and then execute it. We pass
// the key and not the ID since the global store and the memory store use the same key prefix so there
// is not point stripping and then re-prefixing.
func (m *manager) processEvent(key string) {
	// check to see if the event has been processed before
	if _, err := m.fileCache.Read(eventProcessedPrefix + key); err != gostore.ErrNotFound {
		return
	}

	// lookup the event
	recs, err := store.Read(key)
	if err != nil {
		logger.Warnf("Error finding event %v: %v", key, err)
		return
	}
	var ev *gorun.Event
	if err := json.Unmarshal(recs[0].Value, &ev); err != nil {
		logger.Warnf("Error unmarshaling event %v: %v", key, err)
	}

	// determine the namespace
	ns := namespace.DefaultNamespace
	if ev.Options != nil && len(ev.Options.Namespace) > 0 {
		ns = ev.Options.Namespace
	}

	// log the event
	logger.Infof("Processing %v event for service %v:%v in namespace %v", ev.Type, ev.Service.Name, ev.Service.Version, ns)

	// apply the event to the managed runtime
	switch ev.Type {
	case gorun.Delete:
		err = runtime.Delete(ev.Service, gorun.DeleteNamespace(ns))
	case gorun.Update:
		err = runtime.Update(ev.Service, gorun.UpdateNamespace(ns))
	case gorun.Create:
		// generate an auth account for the service to use
		acc, err := m.generateAccount(ev.Service, ns)
		if err != nil {
			return
		}

		// construct the options
		options := []gorun.CreateOption{
			gorun.CreateImage(ev.Options.Image),
			gorun.CreateType(ev.Options.Type),
			gorun.CreateNamespace(ns),
			gorun.WithArgs(ev.Options.Args...),
			gorun.WithCommand(ev.Options.Command...),
<<<<<<< HEAD
			gorun.WithEnv(m.runtimeEnv(ev.Service, ev.Options)),
			gorun.CreateCredentials(acc.ID, acc.Secret),
		)
=======
			gorun.WithEnv(m.runtimeEnv(ev.Options)),
			gorun.WithSecret("MICRO_AUTH_ID", acc.ID),
			gorun.WithSecret("MICRO_AUTH_SECRET", acc.Secret),
		}

		// add the secrets
		for key, value := range ev.Options.Secrets {
			options = append(options, gorun.WithSecret(key, value))
		}

		// create the service
		err = runtime.Create(ev.Service, options...)
>>>>>>> 087d8f9b
	}

	// if there was an error update the status in the cache
	if err != nil {
		logger.Warnf("Error processing %v event for service %v:%v in namespace %v: %v", ev.Type, ev.Service.Name, ev.Service.Version, ns, err)
		ev.Service.Metadata = map[string]string{"status": "error", "error": err.Error()}
		m.cacheStatus(ns, ev.Service)
	} else if ev.Type != gorun.Delete {
		m.cacheStatus(ns, ev.Service)
	}

	// write to the store indicating the event has been consumed. We double the ttl to safely know the
	// event will expire before this record
	m.fileCache.Write(&gostore.Record{Key: eventProcessedPrefix + key, Expiry: eventTTL * 2})

}

// runtimeEnv returns the environment variables which should  be used when creating a service.
func (m *manager) runtimeEnv(srv *gorun.Service, options *gorun.CreateOptions) []string {
	setEnv := func(p []string, env map[string]string) {
		for _, v := range p {
			parts := strings.Split(v, "=")
			if len(parts) <= 1 {
				continue
			}
			env[parts[0]] = strings.Join(parts[1:], "=")
		}
	}

	// overwrite any values
	env := map[string]string{
		// ensure a profile for the services isn't set, they
		// should use the default RPC clients
		"MICRO_PROFILE": "",
		// pass the service's name and version
		"MICRO_SERVICE_NAME":    nameFromService(srv.Name),
		"MICRO_SERVICE_VERSION": srv.Version,
	}

	// set the env vars provided
	setEnv(options.Env, env)

	// set the service namespace
	if len(options.Namespace) > 0 {
		env["MICRO_NAMESPACE"] = options.Namespace
	}

	// create a new env
	var vars []string
	for k, v := range env {
		vars = append(vars, k+"="+v)
	}

	// setup the runtime env
	return vars
}

// if a service is run from directory "/test/foo", the service
// will register as foo
func nameFromService(name string) string {
	comps := strings.Split(name, "/")
	if len(comps) == 0 {
		return ""
	}
	return comps[len(comps)-1]
}<|MERGE_RESOLUTION|>--- conflicted
+++ resolved
@@ -128,12 +128,7 @@
 			gorun.CreateNamespace(ns),
 			gorun.WithArgs(ev.Options.Args...),
 			gorun.WithCommand(ev.Options.Command...),
-<<<<<<< HEAD
 			gorun.WithEnv(m.runtimeEnv(ev.Service, ev.Options)),
-			gorun.CreateCredentials(acc.ID, acc.Secret),
-		)
-=======
-			gorun.WithEnv(m.runtimeEnv(ev.Options)),
 			gorun.WithSecret("MICRO_AUTH_ID", acc.ID),
 			gorun.WithSecret("MICRO_AUTH_SECRET", acc.Secret),
 		}
@@ -145,7 +140,6 @@
 
 		// create the service
 		err = runtime.Create(ev.Service, options...)
->>>>>>> 087d8f9b
 	}
 
 	// if there was an error update the status in the cache

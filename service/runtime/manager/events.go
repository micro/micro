--- conflicted
+++ resolved
@@ -6,19 +6,12 @@
 	"time"
 
 	"github.com/google/uuid"
-<<<<<<< HEAD
-	"github.com/micro/go-micro/v3/runtime"
-	"github.com/micro/go-micro/v3/store"
-	"github.com/micro/micro/v3/internal/namespace"
-	"github.com/micro/micro/v3/service/logger"
-=======
 	gorun "github.com/micro/go-micro/v3/runtime"
 	gostore "github.com/micro/go-micro/v3/store"
 	"github.com/micro/micro/v3/internal/namespace"
 	"github.com/micro/micro/v3/service/logger"
 	"github.com/micro/micro/v3/service/runtime"
 	"github.com/micro/micro/v3/service/store"
->>>>>>> fd5e3561
 )
 
 var (
@@ -128,37 +121,25 @@
 			return
 		}
 
-<<<<<<< HEAD
 		// construct the options
-		options := []runtime.CreateOption{
-			runtime.CreateImage(ev.Options.Image),
-			runtime.CreateType(ev.Options.Type),
-			runtime.CreateNamespace(ns),
-			runtime.WithArgs(ev.Options.Args...),
-			runtime.WithCommand(ev.Options.Command...),
-			runtime.WithEnv(m.runtimeEnv(ev.Options)),
-			runtime.WithSecret("MICRO_AUTH_ID", acc.ID),
-			runtime.WithSecret("MICRO_AUTH_SECRET", acc.Secret),
-		}
-
-		// add the secrets
-		for key, value := range ev.Options.Secrets {
-			options = append(options, runtime.WithSecret(key, value))
-		}
-
-		// create the service
-		err = m.Runtime.Create(ev.Service, options...)
-=======
-		err = runtime.Create(ev.Service,
+		options := []gorun.CreateOption{
 			gorun.CreateImage(ev.Options.Image),
 			gorun.CreateType(ev.Options.Type),
 			gorun.CreateNamespace(ns),
 			gorun.WithArgs(ev.Options.Args...),
 			gorun.WithCommand(ev.Options.Command...),
 			gorun.WithEnv(m.runtimeEnv(ev.Options)),
-			gorun.CreateCredentials(acc.ID, acc.Secret),
-		)
->>>>>>> fd5e3561
+			gorun.WithSecret("MICRO_AUTH_ID", acc.ID),
+			gorun.WithSecret("MICRO_AUTH_SECRET", acc.Secret),
+		}
+
+		// add the secrets
+		for key, value := range ev.Options.Secrets {
+			options = append(options, gorun.WithSecret(key, value))
+		}
+
+		// create the service
+		err = runtime.Create(ev.Service, options...)
 	}
 
 	// if there was an error update the status in the cache

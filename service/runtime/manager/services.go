--- conflicted
+++ resolved
@@ -31,22 +31,9 @@
 	return servicePrefix + s.Options.Namespace + ":" + s.Service.Name + ":" + s.Service.Version
 }
 
-<<<<<<< HEAD
-// createService writes the service to the store
-func (m *manager) createService(srv *runtime.Service, opts *runtime.CreateOptions) error {
-	return m.updateService(srv, opts)
-}
-
-// updateService writes the service to the store
-func (m *manager) updateService(srv *runtime.Service, opts *runtime.CreateOptions) error {
-	s := &service{srv, opts}
-
-	bytes, err := json.Marshal(s)
-=======
 // writeService to the store
 func (m *manager) writeService(srv *service) error {
 	bytes, err := json.Marshal(srv)
->>>>>>> aad0e272
 	if err != nil {
 		return err
 	}

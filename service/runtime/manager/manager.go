--- conflicted
+++ resolved
@@ -1,24 +1,14 @@
 package manager
 
 import (
-<<<<<<< HEAD
-	"github.com/micro/go-micro/v3/runtime"
-=======
 	gorun "github.com/micro/go-micro/v3/runtime"
->>>>>>> fd5e3561
 	"github.com/micro/go-micro/v3/store"
 	cachest "github.com/micro/go-micro/v3/store/cache"
 	filest "github.com/micro/go-micro/v3/store/file"
 	"github.com/micro/go-micro/v3/store/memory"
 	"github.com/micro/micro/v3/internal/namespace"
-<<<<<<< HEAD
-	"github.com/micro/micro/v3/service/auth"
-	"github.com/micro/micro/v3/service/logger"
-	mustore "github.com/micro/micro/v3/service/store"
-=======
 	"github.com/micro/micro/v3/service/logger"
 	"github.com/micro/micro/v3/service/runtime"
->>>>>>> fd5e3561
 )
 
 // Init initializes the runtime
@@ -200,41 +190,29 @@
 				continue
 			}
 
-<<<<<<< HEAD
 			// construct the options
-			options := []runtime.CreateOption{
-				runtime.CreateImage(srv.Options.Image),
-				runtime.CreateType(srv.Options.Type),
-				runtime.CreateNamespace(ns),
-				runtime.WithArgs(srv.Options.Args...),
-				runtime.WithCommand(srv.Options.Command...),
-				runtime.WithEnv(m.runtimeEnv(srv.Options)),
-				runtime.WithSecret("MICRO_AUTH_ID", acc.ID),
-				runtime.WithSecret("MICRO_AUTH_SECRET", acc.Secret),
-			}
-
-			// add the secrets
-			for key, value := range srv.Options.Secrets {
-				options = append(options, runtime.WithSecret(key, value))
-			}
-
-			// create the service
-			if err := m.Runtime.Create(srv.Service, options...); err != nil {
-				if logger.V(logger.ErrorLevel, logger.DefaultLogger) {
-					logger.Errorf("Error resurrecting service: %v", err)
-				}
-			}
-=======
-			runtime.Create(srv.Service,
+			options := []gorun.CreateOption{
 				gorun.CreateImage(srv.Options.Image),
 				gorun.CreateType(srv.Options.Type),
 				gorun.CreateNamespace(ns),
 				gorun.WithArgs(srv.Options.Args...),
 				gorun.WithCommand(srv.Options.Command...),
 				gorun.WithEnv(m.runtimeEnv(srv.Options)),
-				gorun.CreateCredentials(acc.ID, acc.Secret),
-			)
->>>>>>> fd5e3561
+				gorun.WithSecret("MICRO_AUTH_ID", acc.ID),
+				gorun.WithSecret("MICRO_AUTH_SECRET", acc.Secret),
+			}
+
+			// add the secrets
+			for key, value := range srv.Options.Secrets {
+				options = append(options, gorun.WithSecret(key, value))
+			}
+
+			// create the service
+			if err := runtime.Create(srv.Service, options...); err != nil {
+				if logger.V(logger.ErrorLevel, logger.DefaultLogger) {
+					logger.Errorf("Error resurrecting service: %v", err)
+				}
+			}
 		}
 	}
 }

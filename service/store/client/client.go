--- conflicted
+++ resolved
@@ -79,11 +79,7 @@
 		Offset:   uint64(options.Offset),
 	}
 
-<<<<<<< HEAD
-	stream, err := s.Client.List(s.Context(), &pb.ListRequest{Options: listOpts}, client.WithAddress(s.Nodes...), client.WithAuthToken())
-=======
-	stream, err := s.Client.List(s.Context(), &pb.ListRequest{Options: listOpts}, goclient.WithAddress(s.Nodes...))
->>>>>>> 74c024c2
+	stream, err := s.Client.List(s.Context(), &pb.ListRequest{Options: listOpts}, goclient.WithAddress(s.Nodes...), goclient.WithAuthToken())
 	if err != nil && errors.Equal(err, errors.NotFound("", "")) {
 		return nil, store.ErrNotFound
 	} else if err != nil {
@@ -133,11 +129,7 @@
 	rsp, err := s.Client.Read(s.Context(), &pb.ReadRequest{
 		Key:     key,
 		Options: readOpts,
-<<<<<<< HEAD
-	}, client.WithAddress(s.Nodes...), client.WithAuthToken())
-=======
-	}, goclient.WithAddress(s.Nodes...))
->>>>>>> 74c024c2
+	}, goclient.WithAddress(s.Nodes...), goclient.WithAuthToken())
 	if err != nil && errors.Equal(err, errors.NotFound("", "")) {
 		return nil, store.ErrNotFound
 	} else if err != nil {
@@ -200,11 +192,7 @@
 			Expiry:   int64(record.Expiry.Seconds()),
 			Metadata: metadata,
 		},
-<<<<<<< HEAD
-		Options: writeOpts}, client.WithAddress(s.Nodes...), client.WithAuthToken())
-=======
-		Options: writeOpts}, goclient.WithAddress(s.Nodes...))
->>>>>>> 74c024c2
+		Options: writeOpts}, goclient.WithAddress(s.Nodes...), goclient.WithAuthToken())
 	if err != nil && errors.Equal(err, errors.NotFound("", "")) {
 		return store.ErrNotFound
 	}
@@ -231,11 +219,7 @@
 	_, err := s.Client.Delete(s.Context(), &pb.DeleteRequest{
 		Key:     key,
 		Options: deleteOpts,
-<<<<<<< HEAD
-	}, client.WithAddress(s.Nodes...), client.WithAuthToken())
-=======
-	}, goclient.WithAddress(s.Nodes...))
->>>>>>> 74c024c2
+	}, goclient.WithAddress(s.Nodes...), goclient.WithAuthToken())
 	if err != nil && errors.Equal(err, errors.NotFound("", "")) {
 		return store.ErrNotFound
 	}

package cli

import (
	"context"
	"encoding/json"
	"fmt"
	"os"
	"strings"
	"text/tabwriter"

	"github.com/micro/cli/v2"
	goauth "github.com/micro/go-micro/v3/auth"
	"github.com/micro/go-micro/v3/client"
	"github.com/micro/micro/v3/client/cli/namespace"
	"github.com/micro/micro/v3/client/cli/util"
	"github.com/micro/micro/v3/service/auth"
	pb "github.com/micro/micro/v3/service/auth/proto"
	"github.com/micro/micro/v3/service/client"
)

func listAccounts(ctx *cli.Context) error {
<<<<<<< HEAD
	accountClient := pb.NewAccountsService("go.micro.auth")
=======
	client := pb.NewAccountsService("auth", client.DefaultClient)
>>>>>>> 74c024c2

	ns, err := namespace.Get(util.GetEnv(ctx).Name)
	if err != nil {
		return fmt.Errorf("Error getting namespace: %v", err)
	}

	rsp, err := accountClient.List(context.TODO(), &pb.ListAccountsRequest{
		Options: &pb.Options{Namespace: ns},
	}, client.WithAuthToken())
	if err != nil {
		return fmt.Errorf("Error listing accounts: %v", err)
	}

	w := tabwriter.NewWriter(os.Stdout, 0, 8, 1, '\t', 0)
	defer w.Flush()

	fmt.Fprintln(w, strings.Join([]string{"ID", "Scopes", "Metadata"}, "\t\t"))
	for _, r := range rsp.Accounts {
		var metadata string
		for k, v := range r.Metadata {
			metadata = fmt.Sprintf("%v %v=%v ", metadata, k, v)
		}
		scopes := strings.Join(r.Scopes, ", ")

		if len(metadata) == 0 {
			metadata = "n/a"
		}
		if len(scopes) == 0 {
			scopes = "n/a"
		}

		fmt.Fprintln(w, strings.Join([]string{r.Id, scopes, metadata}, "\t\t"))
	}

	return nil
}

func createAccount(ctx *cli.Context) error {
	if ctx.Args().Len() == 0 {
		return fmt.Errorf("Missing argument: ID")
	}

	ns, err := namespace.Get(util.GetEnv(ctx).Name)
	if err != nil {
		return fmt.Errorf("Error getting namespace: %v", err)
	}

	options := []goauth.GenerateOption{goauth.WithIssuer(ns)}
	if len(ctx.StringSlice("scopes")) > 0 {
		options = append(options, goauth.WithScopes(ctx.StringSlice("scopes")...))
	}
	if len(ctx.String("secret")) > 0 {
		options = append(options, goauth.WithSecret(ctx.String("secret")))
	}
	acc, err := auth.Generate(ctx.Args().First(), options...)
	if err != nil {
		return fmt.Errorf("Error creating account: %v", err)
	}

	json, _ := json.Marshal(acc)
	fmt.Printf("Account created: %v\n", string(json))
	return nil
}

func deleteAccount(ctx *cli.Context) error {
	if ctx.Args().Len() == 0 {
		return fmt.Errorf("Missing argument: ID")
	}
<<<<<<< HEAD
	accountClient := pb.NewAccountsService("go.micro.auth")
=======
	client := pb.NewAccountsService("auth", client.DefaultClient)
>>>>>>> 74c024c2

	ns, err := namespace.Get(util.GetEnv(ctx).Name)
	if err != nil {
		return fmt.Errorf("Error getting namespace: %v", err)
	}

	_, err = accountClient.Delete(context.TODO(), &pb.DeleteAccountRequest{
		Id:      ctx.Args().First(),
		Options: &pb.Options{Namespace: ns},
	}, client.WithAuthToken())
	if err != nil {
		return fmt.Errorf("Error deleting account: %v", err)
	}

	return nil
}<|MERGE_RESOLUTION|>--- conflicted
+++ resolved
@@ -10,7 +10,7 @@
 
 	"github.com/micro/cli/v2"
 	goauth "github.com/micro/go-micro/v3/auth"
-	"github.com/micro/go-micro/v3/client"
+	goclient "github.com/micro/go-micro/v3/client"
 	"github.com/micro/micro/v3/client/cli/namespace"
 	"github.com/micro/micro/v3/client/cli/util"
 	"github.com/micro/micro/v3/service/auth"
@@ -19,20 +19,16 @@
 )
 
 func listAccounts(ctx *cli.Context) error {
-<<<<<<< HEAD
-	accountClient := pb.NewAccountsService("go.micro.auth")
-=======
-	client := pb.NewAccountsService("auth", client.DefaultClient)
->>>>>>> 74c024c2
+	cli := pb.NewAccountsService("auth", client.DefaultClient)
 
 	ns, err := namespace.Get(util.GetEnv(ctx).Name)
 	if err != nil {
 		return fmt.Errorf("Error getting namespace: %v", err)
 	}
 
-	rsp, err := accountClient.List(context.TODO(), &pb.ListAccountsRequest{
+	rsp, err := cli.List(context.TODO(), &pb.ListAccountsRequest{
 		Options: &pb.Options{Namespace: ns},
-	}, client.WithAuthToken())
+	}, goclient.WithAuthToken())
 	if err != nil {
 		return fmt.Errorf("Error listing accounts: %v", err)
 	}
@@ -92,21 +88,17 @@
 	if ctx.Args().Len() == 0 {
 		return fmt.Errorf("Missing argument: ID")
 	}
-<<<<<<< HEAD
-	accountClient := pb.NewAccountsService("go.micro.auth")
-=======
-	client := pb.NewAccountsService("auth", client.DefaultClient)
->>>>>>> 74c024c2
+	cli := pb.NewAccountsService("auth", client.DefaultClient)
 
 	ns, err := namespace.Get(util.GetEnv(ctx).Name)
 	if err != nil {
 		return fmt.Errorf("Error getting namespace: %v", err)
 	}
 
-	_, err = accountClient.Delete(context.TODO(), &pb.DeleteAccountRequest{
+	_, err = cli.Delete(context.TODO(), &pb.DeleteAccountRequest{
 		Id:      ctx.Args().First(),
 		Options: &pb.Options{Namespace: ns},
-	}, client.WithAuthToken())
+	}, goclient.WithAuthToken())
 	if err != nil {
 		return fmt.Errorf("Error deleting account: %v", err)
 	}

--- conflicted
+++ resolved
@@ -278,13 +278,7 @@
 	// Lookup the account in the store
 	key := strings.Join([]string{storePrefixAccounts, req.Options.Namespace, accountID}, joinKey)
 	recs, err := store.Read(key)
-<<<<<<< HEAD
-	if err == store.ErrNotFound {
-		return errors.BadRequest("auth.Auth.Token", "Account not found with this ID")
-	} else if err != nil {
-=======
-	if err != nil && err != gostore.ErrNotFound {
->>>>>>> 75d6c977
+	if err != nil && err != store.ErrNotFound {
 		return errors.InternalServerError("auth.Auth.Token", "Unable to read from store: %v", err)
 	}
 	if err == gostore.ErrNotFound {

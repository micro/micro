package auth

import (
	"context"
	"encoding/json"
	"strings"
	"sync"
	"time"

	"github.com/google/uuid"

	"github.com/micro/go-micro/v3/auth"
	"github.com/micro/go-micro/v3/util/token"
	"github.com/micro/go-micro/v3/util/token/basic"
	authns "github.com/micro/micro/v3/internal/auth/namespace"
	"github.com/micro/micro/v3/internal/namespace"
	pb "github.com/micro/micro/v3/proto/auth"
	"github.com/micro/micro/v3/service/errors"
	"github.com/micro/micro/v3/service/logger"
	"github.com/micro/micro/v3/service/store"
	"golang.org/x/crypto/bcrypt"
)

const (
	joinKey                  = "/"
	storePrefixAccounts      = "account"
	storePrefixRefreshTokens = "refresh"

	// used to enable login with username rather than ID (username can change e.g. email, id is stable)
	storePrefixAccountsByName = "accountByName"
)

var defaultAccount = auth.Account{
	ID:     "admin",
	Type:   "user",
	Scopes: []string{"admin"},
	Secret: "micro",
}

// Auth processes RPC calls
type Auth struct {
	Options       auth.Options
	TokenProvider token.Provider

	namespaces map[string]bool
	sync.Mutex
}

// Init the auth
func (a *Auth) Init(opts ...auth.Option) {
	for _, o := range opts {
		o(&a.Options)
	}

	// setup a token provider
	if a.TokenProvider == nil {
		a.TokenProvider = basic.NewTokenProvider(token.WithStore(store.DefaultStore))
	}
}

func (a *Auth) setupDefaultAccount(ns string) error {
	a.Lock()
	defer a.Unlock()

	// setup the namespace cache if not yet done
	if a.namespaces == nil {
		a.namespaces = make(map[string]bool)
	}

	// check to see if the default account has already been verified
	if _, ok := a.namespaces[ns]; ok {
		return nil
	}

	// check to see if we need to create the default account
	prefix := strings.Join([]string{storePrefixAccounts, ns, ""}, joinKey)
	recs, err := store.Read("", store.Prefix(prefix))
	if err != nil {
		return err
	}

	hasUser := false
	for _, rec := range recs {
		acc := &auth.Account{}
		err := json.Unmarshal(rec.Value, acc)
		if err != nil {
			return err
		}
		if acc.Type == "user" {
			hasUser = true
			break
		}
	}

	// create the account if none exist in the namespace
	if !hasUser {
		acc := defaultAccount
		acc.Issuer = ns
		if err := a.createAccount(&acc); err != nil {
			return err
		}
	}

	// set the namespace in the cache
	a.namespaces[ns] = true
	return nil
}

// Generate an account
func (a *Auth) Generate(ctx context.Context, req *pb.GenerateRequest, rsp *pb.GenerateResponse) error {
	// validate the request
	if len(req.Id) == 0 {
		return errors.BadRequest("auth.Auth.Generate", "ID required")
	}

	// set the defaults
	if len(req.Type) == 0 {
		req.Type = "user"
	}
	if len(req.Secret) == 0 {
		req.Secret = uuid.New().String()
	}
	if req.Options == nil {
		req.Options = &pb.Options{}
	}
	if len(req.Options.Namespace) == 0 {
		req.Options.Namespace = namespace.FromContext(ctx)
	}

	// authorize the request
	if err := authns.Authorize(ctx, req.Options.Namespace); err == authns.ErrForbidden {
		return errors.Forbidden("auth.Auth.Generate", err.Error())
	} else if err == authns.ErrUnauthorized {
		return errors.Unauthorized("auth.Auth.Generate", err.Error())
	} else if err != nil {
		return errors.InternalServerError("auth.Auth.Generate", err.Error())
	}

	// check the user does not already exists
	key := strings.Join([]string{storePrefixAccounts, req.Options.Namespace, req.Id}, joinKey)
	if _, err := store.Read(key); err != store.ErrNotFound {
		return errors.BadRequest("auth", "Account with this ID already exists")
	}

	// construct the account
	acc := &auth.Account{
		ID:       req.Id,
		Type:     req.Type,
		Scopes:   req.Scopes,
		Metadata: req.Metadata,
		Issuer:   req.Options.Namespace,
		Secret:   req.Secret,
		Name:     req.Name,
	}

	// create the account
	if err := a.createAccount(acc); err != nil {
		return err
	}

	// return the account
	rsp.Account = serializeAccount(acc)
	rsp.Account.Secret = req.Secret // return unhashed secret
	return nil
}
func (a *Auth) createAccount(acc *auth.Account) error {
	// check the user does not already exists
	key := strings.Join([]string{storePrefixAccounts, acc.Issuer, acc.ID}, joinKey)
	if _, err := store.Read(key); err != store.ErrNotFound {
		return errors.BadRequest("auth.Auth.Generate", "Account with this ID already exists")
	}
	if acc.Metadata == nil {
		acc.Metadata = map[string]string{}
	}
	if acc.Name == "" {
		acc.Name = acc.ID
	}
	usernameKey := strings.Join([]string{storePrefixAccountsByName, acc.Issuer, acc.Name}, joinKey)
	if _, err := store.Read(usernameKey); err != store.ErrNotFound {
		return errors.BadRequest("auth.Auth.Generate", "Account with this Name already exists")
	}

	// hash the secret
	secret, err := hashSecret(acc.Secret)
	if err != nil {
		return errors.InternalServerError("auth.Auth.Generate", "Unable to hash password: %v", err)
	}
	acc.Secret = secret

	// marshal to json
	bytes, err := json.Marshal(acc)
	if err != nil {
		return errors.InternalServerError("auth.Auth.Generate", "Unable to marshal json: %v", err)
	}

	// write to the store
	if err := store.Write(&store.Record{Key: key, Value: bytes}); err != nil {
		return errors.InternalServerError("auth.Auth.Generate", "Unable to write account to store: %v", err)
	}

	if err := store.Write(&store.Record{Key: usernameKey, Value: bytes}); err != nil {
		return errors.InternalServerError("auth.Auth.Generate", "Unable to write account to store: %v", err)
	}

	// set a refresh token
	if err := a.setRefreshToken(acc.Issuer, acc.ID, uuid.New().String()); err != nil {
		return errors.InternalServerError("auth.Auth.Generate", "Unable to set a refresh token: %v", err)
	}

	return nil
}

// Inspect a token and retrieve the account
func (a *Auth) Inspect(ctx context.Context, req *pb.InspectRequest, rsp *pb.InspectResponse) error {
	acc, err := a.TokenProvider.Inspect(req.Token)
	if err == token.ErrInvalidToken || err == token.ErrNotFound {
		return errors.BadRequest("auth.Auth.Inspect", err.Error())
	} else if err != nil {
		return errors.InternalServerError("auth.Auth.Inspect", "Unable to inspect token: %v", err)
	}

	rsp.Account = serializeAccount(acc)
	return nil
}

// Token generation using an account ID and secret
func (a *Auth) Token(ctx context.Context, req *pb.TokenRequest, rsp *pb.TokenResponse) error {
	// set defaults
	if req.Options == nil {
		req.Options = &pb.Options{}
	}
	if len(req.Options.Namespace) == 0 {
		req.Options.Namespace = namespace.DefaultNamespace
	}

	// setup the defaults incase none exist
	err := a.setupDefaultAccount(req.Options.Namespace)
	if err != nil {
		// failing gracefully here
		logger.Errorf("Error setting up default accounts: %v", err)
	}

	// validate the request
	if (len(req.Id) == 0 || len(req.Secret) == 0) && len(req.RefreshToken) == 0 {
		return errors.BadRequest("auth.Auth.Token", "Credentials or a refresh token required")
	}

	// check to see if the secret is a JWT. this is a workaround to allow accounts issued
	// by the runtime to be refreshed whilst keeping the private key in the server.
	if a.TokenProvider.String() == "jwt" {
		jwt := req.Secret
		if len(req.RefreshToken) > 0 {
			jwt = req.RefreshToken
		}

		if acc, err := a.TokenProvider.Inspect(jwt); err == nil {
			expiry := time.Duration(int64(time.Second) * req.TokenExpiry)
			tok, _ := a.TokenProvider.Generate(acc, token.WithExpiry(expiry))
			rsp.Token = serializeToken(tok, tok.Token)
			return nil
		}
	}

	// Declare the account id and refresh token
	accountID := req.Id
	refreshToken := req.RefreshToken

	// If the refresh token is set, check this
	if len(req.RefreshToken) > 0 {
		accID, err := a.accountIDForRefreshToken(req.Options.Namespace, req.RefreshToken)
		if err == store.ErrNotFound {
			return errors.BadRequest("auth.Auth.Token", "Account can't be found for refresh token")
		} else if err != nil {
			return errors.InternalServerError("auth.Auth.Token", "Unable to lookup token: %v", err)
		}
		accountID = accID
	}

<<<<<<< HEAD
	acc, err := a.getAccountForID(accountID, req.Options.Namespace)
	if err != nil {
		return err
=======
	// Lookup the account in the store
	key := strings.Join([]string{storePrefixAccounts, req.Options.Namespace, accountID}, joinKey)
	recs, err := store.Read(key)
	if err != nil && err != store.ErrNotFound {
		return errors.InternalServerError("auth.Auth.Token", "Unable to read from store: %v", err)
	}
	if err == store.ErrNotFound {
		// maybe req.ID is the username and not the actual ID
		key = strings.Join([]string{storePrefixAccountsByName, req.Options.Namespace, accountID}, joinKey)
		recs, err = store.Read(key)
		if err == store.ErrNotFound {
			return errors.BadRequest("auth.Auth.Token", "Account not found with this ID")
		}
		if err != nil {
			return errors.InternalServerError("auth.Auth.Token", "Unable to read from store: %v", err)
		}
	}

	// Unmarshal the record
	var acc *auth.Account
	if err := json.Unmarshal(recs[0].Value, &acc); err != nil {
		return errors.InternalServerError("auth.Auth.Token", "Unable to unmarshal account: %v", err)
>>>>>>> 2fc84553
	}

	// If the refresh token was not used, validate the secrets match and then set the refresh token
	// so it can be returned to the user
	if len(req.RefreshToken) == 0 {
		if !secretsMatch(acc.Secret, req.Secret) {
			return errors.BadRequest("auth.Auth.Token", "Secret not correct")
		}

		refreshToken, err = a.refreshTokenForAccount(req.Options.Namespace, acc.ID)
		if err != nil {
			return errors.InternalServerError("auth.Auth.Token", "Unable to get refresh token: %v", err)
		}
	}

	// Generate a new access token
	duration := time.Duration(req.TokenExpiry) * time.Second
	tok, err := a.TokenProvider.Generate(acc, token.WithExpiry(duration))
	if err != nil {
		return errors.InternalServerError("auth.Auth.Token", "Unable to generate token: %v", err)
	}

	rsp.Token = serializeToken(tok, refreshToken)
	return nil
}

func (a *Auth) getAccountForID(id, namespace string) (*auth.Account, error) {
	// Lookup the account in the store
	key := strings.Join([]string{storePrefixAccounts, namespace, id}, joinKey)
	recs, err := store.Read(key)
	if err != nil && err != gostore.ErrNotFound {
		return nil, errors.InternalServerError("auth.Auth.Token", "Unable to read from store: %v", err)
	}
	if err == gostore.ErrNotFound {
		// maybe id is the username and not the actual ID
		key = strings.Join([]string{storePrefixAccountsByName, namespace, id}, joinKey)
		recs, err = store.Read(key)
		if err == gostore.ErrNotFound {
			return nil, errors.BadRequest("auth.Auth.Token", "Account not found with this ID")
		}
		if err != nil {
			return nil, errors.InternalServerError("auth.Auth.Token", "Unable to read from store: %v", err)
		}
	}

	// Unmarshal the record
	var acc *auth.Account
	if err := json.Unmarshal(recs[0].Value, &acc); err != nil {
		return nil, errors.InternalServerError("auth.Auth.Token", "Unable to unmarshal account: %v", err)
	}
	return acc, nil
}

// set the refresh token for an account
func (a *Auth) setRefreshToken(ns, id, token string) error {
	key := strings.Join([]string{storePrefixRefreshTokens, ns, id, token}, joinKey)
	return store.Write(&store.Record{Key: key})
}

// get the refresh token for an account
func (a *Auth) refreshTokenForAccount(ns, id string) (string, error) {
	prefix := strings.Join([]string{storePrefixRefreshTokens, ns, id, ""}, joinKey)
	recs, err := store.Read("", store.Prefix(prefix))
	if err != nil {
		return "", err
	} else if len(recs) == 0 {
		return "", store.ErrNotFound
	}

	comps := strings.Split(recs[0].Key, "/")
	if len(comps) != 4 {
		return "", store.ErrNotFound
	}
	return comps[3], nil
}

// get the account ID for the given refresh token
func (a *Auth) accountIDForRefreshToken(ns, token string) (string, error) {
	prefix := strings.Join([]string{storePrefixRefreshTokens, ns}, joinKey)
	keys, err := store.List(store.Prefix(prefix))
	if err != nil {
		return "", err
	}

	for _, k := range keys {
		if strings.HasSuffix(k, "/"+token) {
			comps := strings.Split(k, "/")
			if len(comps) != 4 {
				return "", store.ErrNotFound
			}
			return comps[2], nil
		}
	}

	return "", store.ErrNotFound
}

func serializeToken(t *token.Token, refresh string) *pb.Token {
	return &pb.Token{
		Created:      t.Created.Unix(),
		Expiry:       t.Expiry.Unix(),
		AccessToken:  t.Token,
		RefreshToken: refresh,
	}
}

func hashSecret(s string) (string, error) {
	saltedBytes := []byte(s)
	hashedBytes, err := bcrypt.GenerateFromPassword(saltedBytes, bcrypt.DefaultCost)
	if err != nil {
		return "", err
	}

	hash := string(hashedBytes[:])
	return hash, nil
}

func secretsMatch(hash string, s string) bool {
	incoming := []byte(s)
	existing := []byte(hash)
	return bcrypt.CompareHashAndPassword(existing, incoming) == nil
}<|MERGE_RESOLUTION|>--- conflicted
+++ resolved
@@ -276,34 +276,9 @@
 		accountID = accID
 	}
 
-<<<<<<< HEAD
 	acc, err := a.getAccountForID(accountID, req.Options.Namespace)
 	if err != nil {
 		return err
-=======
-	// Lookup the account in the store
-	key := strings.Join([]string{storePrefixAccounts, req.Options.Namespace, accountID}, joinKey)
-	recs, err := store.Read(key)
-	if err != nil && err != store.ErrNotFound {
-		return errors.InternalServerError("auth.Auth.Token", "Unable to read from store: %v", err)
-	}
-	if err == store.ErrNotFound {
-		// maybe req.ID is the username and not the actual ID
-		key = strings.Join([]string{storePrefixAccountsByName, req.Options.Namespace, accountID}, joinKey)
-		recs, err = store.Read(key)
-		if err == store.ErrNotFound {
-			return errors.BadRequest("auth.Auth.Token", "Account not found with this ID")
-		}
-		if err != nil {
-			return errors.InternalServerError("auth.Auth.Token", "Unable to read from store: %v", err)
-		}
-	}
-
-	// Unmarshal the record
-	var acc *auth.Account
-	if err := json.Unmarshal(recs[0].Value, &acc); err != nil {
-		return errors.InternalServerError("auth.Auth.Token", "Unable to unmarshal account: %v", err)
->>>>>>> 2fc84553
 	}
 
 	// If the refresh token was not used, validate the secrets match and then set the refresh token
